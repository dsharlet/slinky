--- conflicted
+++ resolved
@@ -58,12 +58,7 @@
 // like ((x + c0) / c1) * c2.
 void tighten_correlated_bounds_stairs(interval_expr& bounds, const expr& a, const expr& b, int sign_b) {
   match_context lhs, rhs;
-<<<<<<< HEAD
-  if (!match(lhs, staircase(x, c0, c1, c2), a) ||
-      !match(rhs, staircase(x, c0, c1, c2), b)) {
-=======
   if (!match(lhs, staircase(x, c0, c1, c2), a) || !match(rhs, staircase(x, c0, c1, c2), b)) {
->>>>>>> 5f79e485
     return;
   }
   if (!match(lhs.matched(x), rhs.matched(x))) {
@@ -79,17 +74,9 @@
   index_t rb = rhs.matched(c1);
   index_t rc = rhs.matched(c2) * sign_b;
 
-<<<<<<< HEAD
-  std::optional<std::pair<int, int>> constant_bounds = staircase_sum_bounds(la, lb, lc, ra, rb, rc);
-  if (constant_bounds) {
-    bounds.min = simplify(static_cast<const class max*>(nullptr), bounds.min, constant_bounds->first);
-    bounds.max = simplify(static_cast<const class min*>(nullptr), bounds.max, constant_bounds->second);
-  }
-=======
   interval<int> sb = staircase_sum_bounds(la, lb, lc, ra, rb, rc);
   if (sb.min) bounds.min = simplify(static_cast<const class max*>(nullptr), bounds.min, *sb.min);
   if (sb.max) bounds.max = simplify(static_cast<const class min*>(nullptr), bounds.max, *sb.max);
->>>>>>> 5f79e485
 }
 
 // We can tighten the upper bounds of expressions like min(x, y) - max(z, w) when x or y is correlated to z or w in a
