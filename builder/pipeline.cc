#include "builder/pipeline.h"

#include <algorithm>
#include <cassert>
#include <cstddef>
#include <cstdlib>
#include <iostream>
#include <list>
#include <map>
#include <optional>
#include <set>
#include <string>
#include <utility>
#include <vector>

#include "builder/infer_bounds.h"
#include "builder/node_mutator.h"
#include "builder/optimizations.h"
#include "builder/simplify.h"
#include "builder/substitute.h"
#include "runtime/evaluate.h"
#include "runtime/expr.h"
#include "runtime/pipeline.h"
#include "runtime/print.h"

namespace slinky {

buffer_expr::buffer_expr(symbol_id sym, index_t elem_size, std::size_t rank)
    : sym_(sym), elem_size_(elem_size), producer_(nullptr), constant_(nullptr) {
  dims_.reserve(rank);
  auto var = variable::make(sym);
  for (index_t i = 0; i < static_cast<index_t>(rank); ++i) {
    interval_expr bounds = buffer_bounds(var, i);
    expr stride = buffer_stride(var, i);
    expr fold_factor = buffer_fold_factor(var, i);
    dims_.push_back({bounds, stride, fold_factor});
  }
}

buffer_expr::buffer_expr(symbol_id sym, const raw_buffer* buffer)
    : sym_(sym), elem_size_(buffer->elem_size), producer_(nullptr), constant_(buffer) {
  dims_.reserve(buffer->rank);

  for (index_t d = 0; d < static_cast<index_t>(buffer->rank); ++d) {
    expr min = buffer->dims[d].min();
    expr max = buffer->dims[d].max();
    expr stride = buffer->dims[d].stride();
    expr fold_factor = buffer->dims[d].fold_factor();
    dims_.push_back({slinky::bounds(min, max), stride, fold_factor});
  }
}

buffer_expr_ptr buffer_expr::make(symbol_id sym, index_t elem_size, std::size_t rank) {
  return buffer_expr_ptr(new buffer_expr(sym, elem_size, rank));
}

buffer_expr_ptr buffer_expr::make(node_context& ctx, const std::string& sym, index_t elem_size, std::size_t rank) {
  return buffer_expr_ptr(new buffer_expr(ctx.insert_unique(sym), elem_size, rank));
}

buffer_expr_ptr buffer_expr::make(symbol_id sym, const raw_buffer* buffer) {
  return buffer_expr_ptr(new buffer_expr(sym, buffer));
}
buffer_expr_ptr buffer_expr::make(node_context& ctx, const std::string& sym, const raw_buffer* buffer) {
  return buffer_expr_ptr(new buffer_expr(ctx.insert_unique(sym), buffer));
}

void buffer_expr::set_producer(func* f) {
  assert(producer_ == nullptr || f == nullptr);
  producer_ = f;
}

box_expr buffer_expr::bounds() const {
  box_expr result(rank());
  for (std::size_t d = 0; d < rank(); ++d) {
    result[d] = dim(d).bounds;
  }
  return result;
}

func::func(
    call_stmt::callable impl, std::vector<input> inputs, std::vector<output> outputs, call_stmt::callable_attrs attrs)
    : impl_(std::move(impl)), attrs_(attrs), inputs_(std::move(inputs)), outputs_(std::move(outputs)) {
  add_this_to_buffers();
}

func::func(input input, output out, std::optional<std::vector<char>> padding)
    : func(nullptr, {std::move(input)}, {std::move(out)}) {
  padding_ = std::move(padding);
}

func::func(std::vector<input> inputs, output out) : func(nullptr, std::move(inputs), {std::move(out)}) {}

func::func(func&& m) noexcept { *this = std::move(m); }
func& func::operator=(func&& m) noexcept {
  if (this == &m) return *this;
  m.remove_this_from_buffers();
  impl_ = std::move(m.impl_);
  inputs_ = std::move(m.inputs_);
  outputs_ = std::move(m.outputs_);
  loops_ = std::move(m.loops_);
  compute_at_ = std::move(m.compute_at_);
  padding_ = std::move(m.padding_);
  add_this_to_buffers();
  return *this;
}

func::~func() { remove_this_from_buffers(); }

void func::add_this_to_buffers() {
  for (auto& i : outputs_) {
    i.buffer->set_producer(this);
  }
}
void func::remove_this_from_buffers() {
  for (auto& i : outputs_) {
    i.buffer->set_producer(nullptr);
  }
}

stmt func::make_call() const {
  if (impl_) {
    call_stmt::symbol_list inputs;
    call_stmt::symbol_list outputs;
    for (const func::input& i : inputs_) {
      inputs.push_back(i.sym());
    }
    for (const func::output& i : outputs_) {
      outputs.push_back(i.sym());
    }
    return call_stmt::make(impl_, std::move(inputs), std::move(outputs), attrs_);
  } else {
    std::vector<stmt> copies;
    for (const func::input& input : inputs_) {
      assert(outputs_.size() == 1);
      std::vector<expr> src_x;
      std::vector<symbol_id> dst_x;
      for (const interval_expr& i : input.bounds) {
        assert(match(i.min, i.max));
        src_x.push_back(i.min);
      }
      for (const var& i : outputs_[0].dims) {
        dst_x.push_back(i.sym());
      }
      stmt copy = copy_stmt::make(input.sym(), src_x, outputs_[0].sym(), dst_x, padding_);
      if (!input.output_slice.empty()) {
        copy = slice_buffer::make(outputs_[0].sym(), input.output_slice, copy);
      }
      copies.push_back(copy);
    }
    return block::make(std::move(copies));
  }
}

func func::make_concat(std::vector<buffer_expr_ptr> in, output out, std::size_t dim, std::vector<expr> bounds) {
  assert(in.size() + 1 == bounds.size());
  std::size_t rank = out.buffer->rank();

  std::vector<box_expr> crops;
  std::vector<func::input> inputs;
  for (std::size_t i = 0; i < in.size(); ++i) {
    // Prepare the input.
    assert(in[i]->rank() == rank);
    func::input input;

    input.buffer = in[i];
    input.bounds.resize(rank);
    for (std::size_t d = 0; d < rank; ++d) {
      input.bounds[d] = point(out.dims[d]);
    }
    // We translate the input by the bounds to make concatenation a bit more natural (the concatenated buffers will
    // start at index 0 in the concatenated dimension).
    input.bounds[dim] -= bounds[i];

    // Translate the bounds into the crop needed by make_copy.
    // We leave the dimensions not concatenated undefined so infer_bounds will require each input to provide the full
    // output in those dimensions.
    input.output_crop.resize(dim + 1);
    input.output_crop[dim] = range(bounds[i], bounds[i + 1]);

    inputs.push_back(std::move(input));
  }
  return make_copy(std::move(inputs), std::move(out));
}

func func::make_stack(std::vector<buffer_expr_ptr> in, output out, std::size_t dim) {
  std::size_t rank = out.buffer->rank();
  assert(out.dims.size() == rank);
  assert(rank > 0);
  dim = std::min(rank - 1, dim);

  std::vector<box_expr> crops;
  std::vector<func::input> inputs;
  for (std::size_t i = 0; i < in.size(); ++i) {
    // Prepare the input.
    assert(in[i]->rank() + 1 == rank);
    func::input input;
    input.buffer = in[i];
    input.bounds.resize(rank);
    for (std::size_t d = 0; d < rank; ++d) {
      input.bounds[d] = point(out.dims[d]);
    }

    // Remove the stack dimension of the output from the input bounds, and slice the output at this point.
    input.bounds.erase(input.bounds.begin() + dim);
    input.output_slice.resize(dim + 1);
    input.output_slice[dim] = static_cast<index_t>(i);

    inputs.push_back(std::move(input));
  }
  // Also apply the slice to the output dimensions.
  out.dims.erase(out.dims.begin() + dim);
  return make_copy(std::move(inputs), std::move(out));
}

namespace {

class unionize_crop : public node_mutator {
  symbol_id target;
  const box_expr& crop;

public:
  bool found = false;

  unionize_crop(symbol_id target, const box_expr& crop) : target(target), crop(crop) {}

  void visit(const crop_buffer* op) override {
    if (op->sym != target) {
      node_mutator::visit(op);
      return;
    }

    // Don't recursively mutate, once we crop the buffer here, it doesn't need to be cropped again.
    slinky::box_expr new_crop = crop | op->bounds;
    for (int d = 0; d < new_crop.size(); d++) {
      new_crop[d] = simplify(new_crop[d]);
    }
    set_result(crop_buffer::make(target, new_crop, op->body));
    found = true;
  }
};

// Expand an existing crop for `target` to include `crop`, or add a new crop if there was no existing crop.
stmt add_crop_union(stmt s, symbol_id target, const box_expr& crop) {
  unionize_crop m(target, crop);
  s = m.mutate(s);
  if (!m.found) {
    s = crop_buffer::make(target, crop, s);
  }
  return s;
}

bool operator==(const loop_id& a, const loop_id& b) {
  if (!a.func) {
    return !b.func;
  } else if (a.func == b.func) {
    assert(a.var.defined());
    assert(b.var.defined());
    return a.var.sym() == b.var.sym();
  } else {
    return false;
  }
}

class pipeline_builder {
  // We're going to incrementally build the body, starting at the end of the pipeline and adding
  // producers as necessary.
  std::set<buffer_expr_ptr> to_produce;
  std::list<buffer_expr_ptr> to_allocate;
  std::set<buffer_expr_ptr> produced, consumed;
  std::set<buffer_expr_ptr> allocated;

  stmt result;

  const std::vector<const func*>& order_;
  const std::map<const func*, loop_id>& compute_at_levels_;

public:
  pipeline_builder(const std::vector<buffer_expr_ptr>& inputs,
                    const std::vector<buffer_expr_ptr>& outputs,
                    std::set<buffer_expr_ptr>& constants,
                    const std::vector<const func*>& order,
                    const std::map<const func*, loop_id>& compute_at_levels) :
                    order_(order), compute_at_levels_(compute_at_levels) {
    // To start with, we need to produce the outputs.
    for (auto& i : outputs) {
      to_produce.insert(i);
      allocated.insert(i);
    }
    for (auto& i : inputs) {
      produced.insert(i);
    }

    // Find all the buffers we need to produce.
    while (true) {
      std::set<buffer_expr_ptr> produce_next;
      for (const buffer_expr_ptr& i : to_produce) {
        if (!i->producer()) {
          // Must be an input.
          continue;
        }

        for (const func::input& j : i->producer()->inputs()) {
          if (!to_produce.count(j.buffer)) {
            if (j.buffer->constant()) {
              constants.insert(j.buffer);
            } else {
              produce_next.insert(j.buffer);
            }
          }
        }
      }
      if (produce_next.empty()) break;

      to_produce.insert(produce_next.begin(), produce_next.end());
    }
  }

  // f can be called if it doesn't have an output that is consumed by a not yet produced buffer's producer.
  bool can_produce(const func* f) const {
    for (const buffer_expr_ptr& p : to_produce) {
      if (produced.count(p)) {
        // This buffer is already produced.
        continue;
      }
      if (!p->producer()) {
        // Must be an input.
        continue;
      }
      if (p->producer() == f) {
        // This is the producer we are considering now.
        continue;
      }
      for (const func::output& o : f->outputs()) {
        for (const func::input& i : p->producer()->inputs()) {
          if (i.buffer == o.buffer) {
            // f produces a buffer that one of the other yet to be produced buffers needs as an
            // input.
            return false;
          }
        }
      }
    }
    return true;
  }

  // Find the func f to run next. This is the func that produces a buffer we need that we have not
  // yet produced, and all the buffers produced by f are ready to be consumed.
  const func* find_next_producer(const loop_id& at = loop_id()) const {
    for (const buffer_expr_ptr& i : to_produce) {
      if (produced.count(i)) continue;

      if (!i->producer()) {
        // This is probably an input.
        continue;
      }

      if (!can_produce(i->producer())) {
        // This isn't ready to be produced yet.
        continue;
      }

      if (i->producer()->compute_at()) {
        if (!(*i->producer()->compute_at() == at)) {
          // This shouldn't be computed here.
          continue;
        }
      } else if (!at.root()) {
        // By default, we want to compute everything as soon as it is consumed, so it ends up in the innermost loop
        // possible. But if we do this blindly, then unrelated pipelines that aren't consumed inside these loops at
        // all will get generated here.
        if (!consumed.count(i)) {
          continue;
        }
      }

      // We're in the right place, and the func is ready to be computed!
      return i->producer();
    }
    return nullptr;
  }

  bool complete() const { return produced.size() == to_produce.size(); }

  // Add crops to the inputs of f, using buffer intrinsics to get the bounds of the output.
  stmt add_input_crops(stmt result, const func* f) {
    // Find the bounds of the outputs required in each dimension. This is the union of the all the intervals from each
    // output associated with a particular dimension.
    std::cout << "add_input_crops" << std::endl;
    assert(!f->outputs().empty());
    symbol_map<expr> output_mins, output_maxs;
    for (const func::output& o : f->outputs()) {
      for (std::size_t d = 0; d < o.dims.size(); ++d) {
        expr dim_min = o.buffer->dim(d).min();
        expr dim_max = o.buffer->dim(d).max();
        std::optional<expr>& min = output_mins[o.dims[d]];
        std::optional<expr>& max = output_maxs[o.dims[d]];
        min = min ? slinky::min(*min, dim_min) : dim_min;
        max = max ? slinky::max(*max, dim_max) : dim_max;
      }
    }
    // Use the output bounds, and the bounds expressions of the inputs, to determine the bounds required of the input.
    for (const func::input& i : f->inputs()) {
      symbol_map<expr> output_mins_i = output_mins;
      symbol_map<expr> output_maxs_i = output_maxs;
      if (!i.output_crop.empty()) {
        const box_expr& crop = i.output_crop;
        assert(f->outputs().size() == 1);
        const func::output& o = f->outputs()[0];
        // We have an output crop for this input. Apply it to our bounds.
        // TODO: It would be nice if this were simply a crop_buffer inserted in the right place. However, that is
        // difficult to do because it could be used in several places, each with a different output crop to apply.
        for (std::size_t d = 0; d < std::min(crop.size(), o.dims.size()); ++d) {
          std::optional<expr>& min = output_mins_i[o.dims[d]];
          std::optional<expr>& max = output_maxs_i[o.dims[d]];
          assert(min);
          assert(max);
          if (crop[d].min.defined()) min = slinky::max(*min, crop[d].min);
          if (crop[d].max.defined()) max = slinky::min(*max, crop[d].max);
        }
      }

      box_expr crop(i.buffer->rank());
      for (int d = 0; d < static_cast<int>(crop.size()); ++d) {
        expr min = substitute(i.bounds[d].min, output_mins_i);
        expr max = substitute(i.bounds[d].max, output_maxs_i);
        std::cout << min << " " << max << std::endl;
        // The bounds may have been negated.
        crop[d] = simplify(slinky::bounds(min, max) | slinky::bounds(max, min));
      }
      // We want to take the union of this crop with any existing crop of this buffer.
      result = add_crop_union(result, i.sym(), crop);
    }
    return result;
  }

  stmt crop_for_loop(stmt body, const func* f, const func::loop_info& loop) {
    // Crop all the outputs of this buffer for this loop.
    for (const func::output& o : f->outputs()) {
      for (int d = 0; d < static_cast<int>(o.dims.size()); ++d) {
        if (o.dims[d].sym() == loop.sym()) {
          expr loop_max = buffer_max(var(o.sym()), d);
          interval_expr bounds = slinky::bounds(loop.var, min(simplify(loop.var + loop.step - 1), loop_max));
          body = crop_dim::make(o.sym(), d, bounds, body);
        }
      }
    }
    return body;
  }

  interval_expr get_loop_bounds(const func* f, const func::loop_info& loop) {
    interval_expr bounds = interval_expr::union_identity();
    for (const func::output& o : f->outputs()) {
      for (int d = 0; d < static_cast<int>(o.dims.size()); ++d) {
        if (o.dims[d].sym() == loop.sym()) {
          // This output uses this loop. Add it to the bounds.
          bounds |= o.buffer->dim(d).bounds;
        }
      }
    }
    return simplify(bounds);
  }

  stmt make_allocations(stmt body, const loop_id& at = loop_id()) {
    for (const buffer_expr_ptr& i : to_allocate) {
      if (allocated.count(i)) continue;
      // TODO: I think this check is technically OK, but it is sloppy and allows incorrect explicit schedules (e.g. if
      // i->store_at() was set, but we didn't find the storage location).
      if (at.root() || (i->store_at() && *i->store_at() == at)) {
        body = allocate::make(i->sym(), i->storage(), i->elem_size(), i->dims(), body);
        allocated.insert(i);
      }
    }
    for (const buffer_expr_ptr& i : allocated) {
      to_allocate.remove(i);
    }
    return body;
  }

  stmt make_producers(const loop_id& at, const func* f) {
    if (const func* next = find_next_producer(at)) {
      stmt result = produce(next, at);
      result = add_input_crops(result, f);
      result = block::make({make_producers(at, next), std::move(result)});
      return result;
    } else {
      return {};
    }
  }

  stmt make_loop(stmt body, const func* f, const func::loop_info& loop = func::loop_info()) {
    loop_id here = {f, loop.var};
    // Before making the loop, we need to produce any funcs that should be produced here.
    body = block::make({make_producers(here, f), body});

    // Make any allocations that should be here.
    body = make_allocations(body, here);

    if (loop.defined()) {
      // The loop body is done, and we have an actual loop to make here. Crop the body.
      body = crop_for_loop(body, f, loop);
      // And make the actual loop.
      body = loop::make(loop.sym(), loop.mode, get_loop_bounds(f, loop), loop.step, body);
    }
    return body;
  }

  // Producing a func means:
  // - Generating a call to the function f
  // - Wrapping f with the loops it wanted to be explicit
  // - Producing all the buffers that f consumes (recursively).
  stmt produce(const func* f, const loop_id& current_at = loop_id()) {
    stmt result = f->make_call();
    result = add_input_crops(result, f);
    for (const func::output& i : f->outputs()) {
      produced.insert(i.buffer);
      if (!allocated.count(i.buffer)) {
        to_allocate.push_front(i.buffer);
      }
    }
    for (const func::input& i : f->inputs()) {
      consumed.insert(i.buffer);
    }

    // Generate the loops that we want to be explicit.
    for (const auto& loop : f->loops()) {
      result = make_loop(result, f, loop);
    }

    // Try to make any other producers needed here.
    result = block::make({make_producers(current_at, f), result});
    // std::cout << "end of produce() :" << result << std::endl;
    return result;
  }

  stmt make_loop_new(stmt body, const func* f, const func::loop_info& loop = func::loop_info(), bool is_inner_loop = false) {
    loop_id here = {f, loop.var};
    // // Before making the loop, we need to produce any funcs that should be produced here.
    // body = block::make({make_producers(here, f), body});

    // // Make any allocations that should be here.
    // body = make_allocations(body, here);
    // body = block::make(build_new(here);

    body = build_new(body, f, here);
  
    std::cout << "make_loop_new" << std::endl;
    if (loop.defined()) {
      // if (is_inner_loop) {
      //   body = add_input_crops(body, f);
      // }
      // The loop body is done, and we have an actual loop to make here. Crop the body.
      body = crop_for_loop(body, f, loop);
      // And make the actual loop.
      body = loop::make(loop.sym(), loop.mode, get_loop_bounds(f, loop), loop.step, body);
    }
    return body;
  }
  
  stmt produce_new(const func* f) {
    stmt result = f->make_call();
    if (f->loops().empty()) {
      result = add_input_crops(result, f);
    }
    // for (const func::output& i : f->outputs()) {
    //   produced.insert(i.buffer);
    //   if (!allocated.count(i.buffer)) {
    //     to_allocate.push_front(i.buffer);
    //   }
    // }
    // for (const func::input& i : f->inputs()) {
    //   consumed.insert(i.buffer);
    // }

    // Generate the loops that we want to be explicit.
    bool is_inner_loop = true;
    for (const auto& loop : f->loops()) {
      result = make_loop_new(result, f, loop, is_inner_loop);
      is_inner_loop = false;
    }

    // // Try to make any other producers needed here.
    // result = block::make({make_producers(current_at, f), result});

    return result;
  }

  stmt build_new(stmt body, const func* base_f, const loop_id& at) {
    stmt result;
    std::vector<stmt> produced_stmt;
    for (int ix = order_.size() - 1; ix >= 0; ix--) {
      const auto& f = order_[ix];
      const auto& compute_at = compute_at_levels_.find(f);
      assert(compute_at != compute_at_levels_.end());
      if (compute_at->second == at) {
        std::cout << "Producing " << f->name() << std::endl;
        // produced_stmt.push_back(produce_new(f));
        if (result.defined()) {
          result = add_input_crops(result, f);
        }
        result = block::make({result, produce_new(f)});
      }
    }
    
    result = block::make({result, body});

    // for (int ix = 0; ix < order_.size(); ix++) {
    //   const auto& f = order_[ix];
    //   const auto& compute_at = compute_at_levels_.find(f);
    //   assert(compute_at != compute_at_levels_.end());
    //   if (compute_at->second == at) {
    //     result = add_input_crops(result, f);
    //   }
    // }

    if (base_f) {
      result = add_input_crops(result, base_f);
    }

    for (int ix = order_.size() - 1; ix >= 0; ix--) {
      const auto& f = order_[ix];
      for (const auto& o: f->outputs()) {
        const auto& b = o.buffer;
        if (allocated.count(b)) continue;

        if ((b->store_at() && *b->store_at() == at) || (!b->store_at() && at.root())) {
          std::cout << "Storing " << f->name() << std::endl;
          result = allocate::make(b->sym(), b->storage(), b->elem_size(), b->dims(), result);
          // allocated.insert(b);
        }
      }
    }

    return result;
  }
};

void add_buffer_checks(const buffer_expr_ptr& b, bool output, std::vector<stmt>& checks) {
  int rank = static_cast<int>(b->rank());
  expr buf_var = variable::make(b->sym());
  checks.push_back(check::make(buf_var != 0));
  checks.push_back(check::make(buffer_rank(buf_var) == rank));
  checks.push_back(check::make(buffer_at(buf_var) != 0));
  checks.push_back(check::make(buffer_elem_size(buf_var) == b->elem_size()));
  for (int d = 0; d < rank; ++d) {
    expr fold_factor = buffer_fold_factor(buf_var, d);
    checks.push_back(check::make(b->dim(d).min() == buffer_min(buf_var, d)));
    checks.push_back(check::make(b->dim(d).max() == buffer_max(buf_var, d)));
    checks.push_back(check::make(b->dim(d).stride == buffer_stride(buf_var, d)));
    checks.push_back(check::make(b->dim(d).fold_factor == fold_factor));
    if (output) {
      checks.push_back(check::make(b->dim(d).extent() <= fold_factor));
    }
  }
}

<<<<<<< HEAD
void topological_sort_impl(const func* f, std::set<const func *>& visited, 
                            std::vector<const func *>& order, 
                            std::map<const func*, std::vector<const func*>>& deps) {
  std::cout << ">> Visiting - " << f->name() << std::endl;
  for (const auto& i: f->inputs()) {
    const auto& input = i.buffer;
    if (input->constant()) {
      continue;
    }
    if (!input->producer()) {
      continue;
    }
    // Record that f is consumer of input->producer.
    deps[input->producer()].push_back(f);

    if(visited.count(input->producer()) > 0) {
      continue;
    }
    topological_sort_impl(input->producer(), visited, order, deps);
  }
  std::cout << ">> Pushing into visited " << f->name() << std::endl;
  visited.insert(f);
  order.push_back(f);
}

void topological_sort(const std::vector<buffer_expr_ptr>& outputs,
                      std::vector<const func *>& order,
                      std::map<const func*, std::vector<const func*>>& deps) {
  std::cout << ">>> topological_sort - " << std::endl;
  std::set<const func* > visited;
  for(const auto& i: outputs) {
    topological_sort_impl(i->producer(), visited, order, deps);
  }
  std::reverse(order.begin(), order.end());
  std::cout << "Final order: " << std::endl;
  for (const auto& f: order) {
    std::cout << "@@ " << f->name() << std::endl;
    if (f->compute_at()) {
      if (f->compute_at()->root()) {
         std::cout << "compute_at root" << std::endl;
      } else {
        std::cout << "compute_at " << f->compute_at()->func->name() << std::endl;
      }
    }
    
    for(const auto& l: f->loops()) {
      std::cout << "$" << l.sym() << std::endl;
    }
  }
  std::cout << "Final deps: " << std::endl;
  for (const auto& p: deps) {
    std::cout << "## " << p.first->name() << std::endl;
  }
}

struct loop_tree_node {
  int parent_index = -1;
  loop_id loop;
};

int lca(const std::vector<loop_tree_node>& loop_tree, const std::vector<int>& parent_ids) {
  std::cout << "!! LCA: " << std::endl;
  std::vector<std::vector<int>> pathes_to_root(parent_ids.size());
  for (int ix = 0; ix < (int)parent_ids.size(); ix++) {
    int parent_id = parent_ids[ix];
    pathes_to_root[ix].push_back(parent_id);
    std::cout << "!! start processing: " << parent_id << std::endl;
    while (parent_id > 0) {
      parent_id = loop_tree[parent_id].parent_index;
      pathes_to_root[ix].push_back(parent_id);
      std::cout << "!! processing: " << parent_id << std::endl;
    }
    std::reverse(pathes_to_root[ix].begin(), pathes_to_root[ix].end());
  }

  int max_match = pathes_to_root[0].size() - 1;
  std::cout << "Initial max_match - " << max_match << std::endl;
  for (int ix = 1; ix < (int)pathes_to_root.size(); ix++) {
    max_match = std::min(max_match, (int)pathes_to_root.size() - 1);
    for (int iy = 0; iy <= max_match; iy++) {
      std::cout << "Pathes: " << pathes_to_root[ix][iy] << " " << pathes_to_root[0][iy] << std::endl;
      if (pathes_to_root[ix][iy] != pathes_to_root[0][iy]) {
        max_match = iy - 1;
        std::cout << "Updated max_match - " << max_match << std::endl;
        break;
      }
    }
  }

  std::cout << "Max match up to " << max_match << std::endl;
  return pathes_to_root[0][max_match];
}

void compute_innermost_locations(const std::vector<const func*>& order, 
                                  const std::map<const func*, std::vector<const func*>> deps, 
                                  std::map<const func*, loop_id>& compute_at_levels) {
  std::cout << ">>> Build tree:" << std::endl;
  // A tree which stores loop nest.
  std::vector<loop_tree_node> loop_tree;
  // Mapping between function and it's most innermost location.
  std::map<const func*, int> func_to_loop_tree;
  // Push root loop.
  loop_tree.push_back({-1, loop_id()});
  
  // Iterate over functions in topological order starting from the output and build a loop nest tree.
  for (const auto& f: order) {
    std::cout << "@@ Processing " << f->name() << std::endl;
    if (f->compute_at()) {
      if (f->compute_at()->root()) {
         std::cout << "compute_at root" << std::endl;
      } else {
        std::cout << "compute_at " << f->compute_at()->func->name() << std::endl;
      }
    }
    const auto& p = deps.find(f);
    if (p != deps.end()) {
      assert(!p->second.empty());
      // Check all of the consumers and find their innermost locations.
      std::vector<int> parent_ids;
      for (const auto& d: p->second) {
        std::cout << "produces for " << d->name() << std::endl;
        const auto& node = func_to_loop_tree.find(d);
        assert(node != func_to_loop_tree.end());
        parent_ids.push_back(node->second);
        std::cout << "loop tree node " << node->second << std::endl;
      }
      int parent_id = -1;
      if (parent_ids.size() == 1) {
        // We have just one consumer, so use it innermost location.
        parent_id = parent_ids[0];
      } else {
        std::cout << "Multiple consumers, need to call LCA" << std::endl;
        // There are multiple consumers, so we need to find least common ancestor
        // of their innermost locations.
        parent_id = lca(loop_tree, parent_ids);
      }
      assert(parent_id != -1);
      
      compute_at_levels[f] = loop_tree[parent_id].loop;

      // Add loops for this function to the loop nest.
      // for (const auto& l: f->loops()) {
      for (int i = f->loops().size() - 1; i >= 0; i--) {
        const auto& l = f->loops()[i];
        std::cout << "Adding a loop " << l.sym() << std::endl;
        loop_tree.push_back({parent_id, {f, l.var}});
        parent_id = loop_tree.size() - 1;
      }
      func_to_loop_tree[f] = parent_id;
    } else {
      // This is an output so should be computed at root.
      std::cout << "This is a root node" << std::endl;
      int parent_id = 0;
      compute_at_levels[f] = loop_id();
      // Add loops for this function to the loop nest.
      // for (const auto& l: f->loops()) {
      for (int i = f->loops().size() - 1; i >= 0; i--) {
        const auto& l = f->loops()[i];
        std::cout << "Adding a loop " << l.sym() << std::endl;
        loop_tree.push_back({parent_id, {f, l.var}});
        parent_id = loop_tree.size() - 1;
      }
      func_to_loop_tree[f] = parent_id;
    }
  }
=======
bool is_verbose() {
  auto* s = std::getenv("SLINKY_VERBOSE");
  return (s && std::atoi(s) == 1);
>>>>>>> 6219e6f1
}

stmt build_pipeline(node_context& ctx, const std::vector<buffer_expr_ptr>& inputs,
    const std::vector<buffer_expr_ptr>& outputs, std::set<buffer_expr_ptr>& constants, const build_options& options) {
  
  // Topologically sorted functions.
  std::vector<const func*> order;
  // Dependencies between the functions.
  std::map<const func*, std::vector<const func*>> deps;
  topological_sort(outputs, order, deps);

  // Build a loop nest tree and computes compute_at locations when neccessary.
  std::map<const func*, loop_id> compute_at_levels;
  compute_innermost_locations(order, deps, compute_at_levels);

  std::cout << "Final compute_at locations: " << std::endl;
  for (const auto& p: compute_at_levels) {
    std::cout << p.first->name() << " -> ";
    if (p.second.root()) {
      std::cout << "<root>";
    } else {
      std::cout << "<" << p.second.func->name() << ", " << p.second.sym() << ">";
    }
    std::cout << std::endl;
  }

  pipeline_builder builder(inputs, outputs, constants, order, compute_at_levels);

  stmt new_result;
  new_result = builder.build_new(new_result, nullptr, loop_id());
  std::cout << "+++ New loop initital loop nest: \n" << std::tie(new_result, ctx) << std::endl;
  stmt result;

  while (!builder.complete()) {
    // Find a buffer to produce.
    const func* f = builder.find_next_producer();

    // Call the producer.
    if (!f) {
      // TODO: Make a better error here.
      std::cerr << "Problem in dependency graph" << std::endl;
      std::abort();
    }

    stmt produce_f = builder.produce(f);
    produce_f = builder.make_allocations(produce_f);
    result = block::make({std::move(result), std::move(produce_f)});
  }
  std::cout << "+++ Initital loop nest: \n" << std::tie(result, ctx) << std::endl;
  result = new_result;
  // Add checks that the buffer constraints the user set are satisfied.
  std::vector<stmt> checks;
  for (const buffer_expr_ptr& i : inputs) {
    add_buffer_checks(i, /*output=*/false, checks);
  }
  for (const buffer_expr_ptr& i : outputs) {
    add_buffer_checks(i, /*output=*/true, checks);
  }
  result = block::make(std::move(checks), std::move(result));

  std::vector<symbol_id> input_syms;
  input_syms.reserve(inputs.size());
  for (const buffer_expr_ptr& i : inputs) {
    input_syms.push_back(i->sym());
  }
  for (const buffer_expr_ptr& i : constants) {
    input_syms.push_back(i->sym());
  }
  result = infer_bounds(result, ctx, input_syms);
  // std::cout << "After infer_bounds\n" << result << std::endl;

  result = simplify(result);

  // Try to reuse buffers and eliminate copies where possible.
  if (!options.no_alias_buffers) {
    result = alias_buffers(result);
  }

  // `evaluate` currently can't handle `copy_stmt`, so this is required.
  result = implement_copies(result, ctx);

  result = simplify(result);

  result = fix_buffer_races(result);

  if (options.no_checks) {
    result = recursive_mutate<check>(result, [](const check* op) { return stmt(); });
  }

  if (is_verbose()) {
    std::cout << std::tie(result, ctx) << std::endl;
  }

  return result;
}

std::vector<var> vars(const std::vector<buffer_expr_ptr>& bufs) {
  std::vector<var> result;
  result.reserve(bufs.size());
  for (const buffer_expr_ptr& i : bufs) {
    result.push_back(i->sym());
  }
  return result;
}

std::vector<std::pair<symbol_id, const raw_buffer*>> constant_map(const std::set<buffer_expr_ptr>& constants) {
  std::vector<std::pair<symbol_id, const raw_buffer*>> result;
  result.reserve(constants.size());
  for (const buffer_expr_ptr& i : constants) {
    result.push_back({i->sym(), i->constant()});
  }
  return result;
}

}  // namespace

pipeline build_pipeline(node_context& ctx, std::vector<var> args, const std::vector<buffer_expr_ptr>& inputs,
    const std::vector<buffer_expr_ptr>& outputs, const build_options& options) {
  std::set<buffer_expr_ptr> constants;
  stmt body = build_pipeline(ctx, inputs, outputs, constants, options);
  return pipeline(std::move(args), vars(inputs), vars(outputs), constant_map(constants), std::move(body));
}

pipeline build_pipeline(node_context& ctx, const std::vector<buffer_expr_ptr>& inputs,
    const std::vector<buffer_expr_ptr>& outputs, const build_options& options) {
  return build_pipeline(ctx, {}, inputs, outputs, options);
}

}  // namespace slinky<|MERGE_RESOLUTION|>--- conflicted
+++ resolved
@@ -654,7 +654,6 @@
   }
 }
 
-<<<<<<< HEAD
 void topological_sort_impl(const func* f, std::set<const func *>& visited, 
                             std::vector<const func *>& order, 
                             std::map<const func*, std::vector<const func*>>& deps) {
@@ -820,11 +819,11 @@
       func_to_loop_tree[f] = parent_id;
     }
   }
-=======
+}
+
 bool is_verbose() {
   auto* s = std::getenv("SLINKY_VERBOSE");
   return (s && std::atoi(s) == 1);
->>>>>>> 6219e6f1
 }
 
 stmt build_pipeline(node_context& ctx, const std::vector<buffer_expr_ptr>& inputs,
