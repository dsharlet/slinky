#include "builder/pipeline.h"

#include <algorithm>
#include <cassert>
#include <cstddef>
#include <cstdlib>
#include <iostream>
#include <list>
#include <map>
#include <optional>
#include <set>
#include <string>
#include <utility>
#include <vector>

#include "builder/node_mutator.h"
#include "builder/optimizations.h"
#include "builder/simplify.h"
#include "builder/slide_and_fold_storage.h"
#include "builder/substitute.h"
#include "runtime/evaluate.h"
#include "runtime/expr.h"
#include "runtime/pipeline.h"
#include "runtime/print.h"

namespace slinky {

buffer_expr::buffer_expr(var sym, std::size_t rank, expr elem_size)
    : sym_(sym), elem_size_(std::move(elem_size)), producer_(nullptr), constant_(nullptr) {
  dims_.reserve(rank);
  for (index_t i = 0; i < static_cast<index_t>(rank); ++i) {
    interval_expr bounds = buffer_bounds(sym, i);
    expr stride = buffer_stride(sym, i);
    expr fold_factor = buffer_fold_factor(sym, i);
    dims_.push_back({bounds, stride, fold_factor});
  }
}

buffer_expr::buffer_expr(var sym, const_raw_buffer_ptr constant_buffer)
    : sym_(sym), elem_size_(static_cast<index_t>(constant_buffer->elem_size)), producer_(nullptr),
      constant_(std::move(constant_buffer)) {
  assert(constant_ != nullptr);
  dims_.reserve(constant_->rank);

  for (index_t d = 0; d < static_cast<index_t>(constant_->rank); ++d) {
    expr min = constant_->dims[d].min();
    expr max = constant_->dims[d].max();
    expr stride = constant_->dims[d].stride();
    expr fold_factor = constant_->dims[d].fold_factor();
    dims_.push_back({slinky::bounds(min, max), stride, fold_factor});
  }
}

buffer_expr_ptr buffer_expr::make(var sym, std::size_t rank, expr elem_size) {
  return buffer_expr_ptr(new buffer_expr(sym, rank, std::move(elem_size)));
}

buffer_expr_ptr buffer_expr::make(var sym, std::size_t rank, index_t elem_size) {
  return make(sym, rank, expr(elem_size));
}

buffer_expr_ptr buffer_expr::make(node_context& ctx, const std::string& sym, std::size_t rank, expr elem_size) {
  return buffer_expr_ptr(new buffer_expr(ctx.insert_unique(sym), rank, std::move(elem_size)));
}

buffer_expr_ptr buffer_expr::make(node_context& ctx, const std::string& sym, std::size_t rank, index_t elem_size) {
  return make(ctx, sym, rank, expr(elem_size));
}

buffer_expr_ptr buffer_expr::make(var sym, const_raw_buffer_ptr constant_buffer) {
  return buffer_expr_ptr(new buffer_expr(sym, std::move(constant_buffer)));
}
buffer_expr_ptr buffer_expr::make(node_context& ctx, const std::string& sym, const_raw_buffer_ptr constant_buffer) {
  return buffer_expr_ptr(new buffer_expr(ctx.insert_unique(sym), std::move(constant_buffer)));
}

void buffer_expr::set_producer(func* f) {
  assert(producer_ == nullptr || f == nullptr);
  producer_ = f;
}

box_expr buffer_expr::bounds() const {
  box_expr result(rank());
  for (std::size_t d = 0; d < rank(); ++d) {
    result[d] = dim(d).bounds;
  }
  return result;
}

func::func(
    call_stmt::callable impl, std::vector<input> inputs, std::vector<output> outputs, call_stmt::attributes attrs)
    : impl_(std::move(impl)), attrs_(std::move(attrs)), inputs_(std::move(inputs)), outputs_(std::move(outputs)) {
  add_this_to_buffers();
}

func::func(input input, output out, std::optional<std::vector<char>> padding)
    : func(nullptr, {std::move(input)}, {std::move(out)}) {
  padding_ = std::move(padding);
}

func::func(std::vector<input> inputs, output out) : func(nullptr, std::move(inputs), {std::move(out)}) {}

func::func(func&& m) noexcept { *this = std::move(m); }
func& func::operator=(func&& m) noexcept {
  if (this == &m) return *this;
  m.remove_this_from_buffers();
  impl_ = std::move(m.impl_);
  inputs_ = std::move(m.inputs_);
  outputs_ = std::move(m.outputs_);
  loops_ = std::move(m.loops_);
  compute_at_ = std::move(m.compute_at_);
  padding_ = std::move(m.padding_);
  attrs_ = std::move(m.attrs_);
  add_this_to_buffers();
  return *this;
}

func::~func() { remove_this_from_buffers(); }

void func::add_this_to_buffers() {
  for (auto& i : outputs_) {
    i.buffer->set_producer(this);
  }
}
void func::remove_this_from_buffers() {
  for (auto& i : outputs_) {
    i.buffer->set_producer(nullptr);
  }
}

stmt func::make_call() const {
  if (impl_) {
    call_stmt::symbol_list inputs;
    call_stmt::symbol_list outputs;
    for (const func::input& i : inputs_) {
      inputs.push_back(i.sym());
    }
    for (const func::output& i : outputs_) {
      outputs.push_back(i.sym());
    }
    return call_stmt::make(impl_, std::move(inputs), std::move(outputs), attrs_);
  } else {
    std::vector<stmt> copies;
    for (const func::input& input : inputs_) {
      assert(outputs_.size() == 1);
      std::vector<expr> src_x;
      std::vector<var> dst_x;
      for (const interval_expr& i : input.bounds) {
        assert(match(i.min, i.max));
        src_x.push_back(i.min);
      }
      for (const var& i : outputs_[0].dims) {
        dst_x.push_back(i);
      }
      stmt copy = copy_stmt::make(input.sym(), src_x, outputs_[0].sym(), dst_x, padding_);
      if (!input.output_slice.empty()) {
        copy = slice_buffer::make(outputs_[0].sym(), outputs_[0].sym(), input.output_slice, copy);
      }
      copies.push_back(copy);
    }
    return block::make(std::move(copies));
  }
}

func func::make_concat(std::vector<buffer_expr_ptr> in, output out, std::size_t dim, std::vector<expr> bounds) {
  assert(in.size() + 1 == bounds.size());
  std::size_t rank = out.buffer->rank();

  std::vector<func::input> inputs;
  for (std::size_t i = 0; i < in.size(); ++i) {
    // Prepare the input.
    assert(in[i]->rank() == rank);
    func::input input;

    input.buffer = in[i];
    input.bounds.resize(rank);
    for (std::size_t d = 0; d < rank; ++d) {
      input.bounds[d] = point(out.dims[d]);
    }
    // We translate the input by the bounds to make concatenation a bit more natural (the concatenated buffers will
    // start at index 0 in the concatenated dimension).
    input.bounds[dim] -= bounds[i];

    // Translate the bounds into the crop needed by make_copy.
    // We leave the dimensions not concatenated undefined so infer_bounds will require each input to provide the full
    // output in those dimensions.
    input.output_crop.resize(dim + 1);
    input.output_crop[dim] = range(bounds[i], bounds[i + 1]);

    inputs.push_back(std::move(input));
  }
  return make_copy(std::move(inputs), std::move(out));
}

func func::make_stack(std::vector<buffer_expr_ptr> in, output out, std::size_t dim) {
  std::size_t rank = out.buffer->rank();
  assert(out.dims.size() == rank);
  assert(rank > 0);
  dim = std::min(rank - 1, dim);

  std::vector<func::input> inputs;
  for (std::size_t i = 0; i < in.size(); ++i) {
    // Prepare the input.
    assert(in[i]->rank() + 1 == rank);
    func::input input;
    input.buffer = in[i];
    input.bounds.resize(rank);
    for (std::size_t d = 0; d < rank; ++d) {
      input.bounds[d] = point(out.dims[d]);
    }

    // Remove the stack dimension of the output from the input bounds, and slice the output at this point.
    input.bounds.erase(input.bounds.begin() + dim);
    input.output_slice.resize(dim + 1);
    input.output_slice[dim] = static_cast<index_t>(i);

    inputs.push_back(std::move(input));
  }
  // Also apply the slice to the output dimensions.
  out.dims.erase(out.dims.begin() + dim);
  return make_copy(std::move(inputs), std::move(out));
}

namespace {

// This mutator replaces uses of buffer metadata with variables, and later defines those symbols.
// This is used to avoid a massive footgun for users of slinky: when defining bounds expressions, crops, and so on, it
// is very tempting to use buffer metadata. Doing this is problematic because the buffer metadata will be affected by
// crops and slices generated by slinky, which change the meaning of the expressions. This avoids this problem by
// replacing buffer metadata expressions with variables, and remembers the values to define these replacements outside
// of the relevant crops.
class lift_buffer_metadata : public node_mutator {
public:
  node_context& ctx;
  std::map<expr, var, node_less> replacements;

  lift_buffer_metadata(node_context& ctx) : ctx(ctx) {}

  stmt define_replacements(stmt s) const {
    std::vector<std::pair<var, expr>> lets;
    lets.reserve(replacements.size());
    for (const auto& i : replacements) {
      lets.push_back({i.second, i.first});
    }
    return let_stmt::make(std::move(lets), s);
  }

  void visit(const call* op) override {
    if (!is_buffer_intrinsic(op->intrinsic)) {
      node_mutator::visit(op);
      return;
    }
    auto i = replacements.insert(std::pair<const expr, var>(op, 0));
    if (i.second) {
      i.first->second = ctx.insert_unique("g");
    }
    set_result(variable::make(i.first->second));
  }

  using node_mutator::mutate;
  interval_expr mutate(const interval_expr& i) { return {mutate(i.min), mutate(i.max)}; }
};

bounds_map get_output_bounds(const std::vector<func::output>& outputs) {
  bounds_map output_bounds;
  for (const func::output& o : outputs) {
    for (index_t d = 0; d < static_cast<index_t>(o.dims.size()); ++d) {
      std::optional<interval_expr>& output_bounds_d = output_bounds[o.dims[d]];
      if (!output_bounds_d) {
        output_bounds_d = buffer_bounds(o.sym(), d);
      } else {
        *output_bounds_d |= buffer_bounds(o.sym(), d);
      }
    }
  }
  return output_bounds;
}

box_expr compute_input_bounds(
    const func* f, const func::input& i, const bounds_map& output_bounds, lift_buffer_metadata& sanitizer) {
  bounds_map output_bounds_i = output_bounds;
  if (!i.output_crop.empty()) {
    const box_expr& crop = i.output_crop;
    assert(f->outputs().size() == 1);
    const func::output& o = f->outputs()[0];
    // We have an output crop for this input. Apply it to our bounds.
    // TODO: It would be nice if this were simply a crop_buffer inserted in the right place. However, that is
    // difficult to do because it could be used in several places, each with a different output crop to apply.
    for (std::size_t d = 0; d < std::min(crop.size(), o.dims.size()); ++d) {
      *output_bounds_i[o.dims[d]] &= crop[d];
    }
  }

  assert(i.bounds.size() == i.buffer->rank());
  box_expr crop(i.buffer->rank());
  for (std::size_t d = 0; d < crop.size(); ++d) {
    crop[d] = bounds_of(sanitizer.mutate(i.bounds[d]), output_bounds_i);
  }

  return crop;
}

bool operator==(const loop_id& a, const loop_id& b) {
  if (!a.func) {
    return !b.func;
  } else if (a.func == b.func) {
    assert(a.var.defined());
    assert(b.var.defined());
    return a.var == b.var;
  } else {
    return false;
  }
}

void topological_sort_impl(const func* f, std::set<const func*>& visited, std::vector<const func*>& order,
    std::map<const func*, std::vector<const func*>>& deps, std::set<buffer_expr_ptr>& constants) {
  for (const auto& i : f->inputs()) {
    const auto& input = i.buffer;
    if (input->constant()) {
      constants.insert(input);
      continue;
    }
    if (!input->producer()) {
      continue;
    }
    // Record that f is consumer of input->producer.
    deps[input->producer()].push_back(f);

    if (visited.count(input->producer()) > 0) {
      continue;
    }
    topological_sort_impl(input->producer(), visited, order, deps, constants);
  }
  visited.insert(f);
  order.push_back(f);
}

void topological_sort(const std::vector<buffer_expr_ptr>& outputs, std::vector<const func*>& order,
    std::map<const func*, std::vector<const func*>>& deps, std::set<buffer_expr_ptr>& constants) {
  std::set<const func*> visited;
  for (const auto& i : outputs) {
    topological_sort_impl(i->producer(), visited, order, deps, constants);
  }

  // Reverse the order, so outputs go first.
  std::reverse(order.begin(), order.end());
}

// A simple structure to hold the node of the loop tree.
struct loop_tree_node {
  // Index of the parent node.
  int parent_index = -1;
  loop_id loop;
};

// Find a path from the node to the root of the tree.
void find_path_from_root(const std::vector<loop_tree_node>& loop_tree, int node_id, std::vector<int>& path_from_root) {
  path_from_root.push_back(node_id);
  while (node_id > 0) {
    node_id = loop_tree[node_id].parent_index;
    path_from_root.push_back(node_id);
  }
  std::reverse(path_from_root.begin(), path_from_root.end());
}

// Compare two paths and return the last point where they match.
int compare_paths_up_to(
    const std::vector<int>& base_path_from_root, const std::vector<int>& other_path_from_root, int max_match) {
  max_match = std::min(max_match, static_cast<int>(other_path_from_root.size()) - 1);
  for (int iy = 0; iy <= max_match; iy++) {
    if (other_path_from_root[iy] != base_path_from_root[iy]) {
      max_match = iy - 1;
      break;
    }
  }
  return max_match;
}

// Compute the least common ancestor of multiple nodes in the tree.
int lca(const std::vector<loop_tree_node>& loop_tree, const std::vector<int>& parent_ids) {
  // This is not the most optimal algorithm and likely can be improved
  // if we see it as a bottleneck later.

  // For each of the nodes find the path to the root of the tree.
  std::vector<std::vector<int>> paths_from_root(parent_ids.size());
  for (std::size_t ix = 0; ix < parent_ids.size(); ix++) {
    find_path_from_root(loop_tree, parent_ids[ix], paths_from_root[ix]);
  }

  // Compare paths to the root node until the diverge. The last node before
  // the diversion point is the least common ancestor.
  int max_match = paths_from_root[0].size() - 1;
  for (std::size_t ix = 1; ix < paths_from_root.size(); ix++) {
    max_match = compare_paths_up_to(paths_from_root[0], paths_from_root[ix], max_match);
  }

  return paths_from_root[0][max_match];
}

void compute_innermost_locations(const std::vector<const func*>& order,
    const std::map<const func*, std::vector<const func*>> deps, std::map<const func*, loop_id>& compute_at_levels) {
  // A tree which stores loop nest.
  std::vector<loop_tree_node> loop_tree;
  // Mapping between function and it's most innermost location.
  std::map<const func*, int> func_to_loop_tree;
  // Push the root loop.
  loop_tree.push_back({-1, loop_id()});

  // Iterate over functions in topological order starting from the output and build a loop nest tree.
  for (const auto& f : order) {
    int parent_id = -1;

    const auto& p = deps.find(f);
    if (p != deps.end()) {
      assert(!p->second.empty());

      // If we have an explicitly set compute_at location we should use that.
      if (f->compute_at()) {
        // TODO(vksnk): check if compute_at is a valid location based on computed
        // innermost location.
        for (int ix = 0; ix < static_cast<int>(loop_tree.size()); ix++) {
          if (loop_tree[ix].loop == *f->compute_at()) {
            parent_id = ix;
          }
        }
        compute_at_levels[f] = *f->compute_at();
      } else {
        // Check all of the consumers and find their innermost locations.
        std::vector<int> parent_ids;
        for (const auto& d : p->second) {
          const auto& node = func_to_loop_tree.find(d);
          assert(node != func_to_loop_tree.end());
          parent_ids.push_back(node->second);
        }

        if (parent_ids.size() == 1) {
          // We have just one consumer, so use its innermost location.
          parent_id = parent_ids[0];
        } else {
          // There are multiple consumers, so we need to find the least common ancestor
          // of their innermost locations.
          parent_id = lca(loop_tree, parent_ids);
        }

        compute_at_levels[f] = loop_tree[parent_id].loop;
      }
    } else {
      // This is an output so should be computed at root.
      parent_id = 0;
      compute_at_levels[f] = loop_id();
    }

    assert(parent_id != -1);

    // Add loops for this function to the loop nest. The loops are defined
    // from innermost to outermost, so iterate in reverse order.
    for (int i = f->loops().size() - 1; i >= 0; i--) {
      const auto& l = f->loops()[i];
      loop_tree.push_back({parent_id, {f, l.var}});
      parent_id = loop_tree.size() - 1;
    }
    func_to_loop_tree[f] = parent_id;
  }
}

// Update dims vector by substittuting expression from the map.
std::vector<dim_expr> substitute_from_map(std::vector<dim_expr> dims, span<const std::pair<expr, expr>> substitutions) {
  for (dim_expr& dim : dims) {
    dim_expr new_dim = dim;
    for (const std::pair<expr, expr>& j : substitutions) {
      new_dim.bounds.min = substitute(new_dim.bounds.min, j.first, j.second);
      new_dim.bounds.max = substitute(new_dim.bounds.max, j.first, j.second);
      new_dim.stride = substitute(new_dim.stride, j.first, j.second);
      new_dim.fold_factor = substitute(new_dim.fold_factor, j.first, j.second);
    }
    dim = new_dim;
  }
  return dims;
}

// Perform a substitute limited to call inputs only.
stmt substitute_call_inputs(const stmt& s, const symbol_map<var>& subs) {
  class m : public node_mutator {
    const symbol_map<var>& subs;

  public:
    m(const symbol_map<var>& subs) : subs(subs) {}

    void visit(const call_stmt* op) override {
      bool changed = false;
      call_stmt::symbol_list inputs;
      for (const auto& i : op->inputs) {
        if (subs[i]) {
          changed = true;
          inputs.push_back(*subs[i]);
        } else {
          inputs.push_back(i);
        }
      }

      if (changed) {
        set_result(call_stmt::make(op->target, std::move(inputs), op->outputs, op->attrs));
      } else {
        set_result(op);
      }
    }
  };
  return m(subs).mutate(s);
}

// Find buffers used inside of the statement.
class find_buffers : public recursive_node_visitor {
public:
  symbol_map<bool> found;
  void visit(const call_stmt* op) override {
    for (const auto& i : op->inputs) {
      found[i] = true;
    }

    for (const auto& o : op->outputs) {
      found[o] = true;
    }
  }
  void visit(const copy_stmt* op) override {
    found[op->src] = true;
    found[op->dst] = true;
  }
};

symbol_map<bool> buffers_used_inside(const stmt& body) {
  find_buffers f;
  body.accept(&f);
  return f.found;
}

class pipeline_builder {
  node_context& ctx;

  // Topologically sorted functions.
  std::vector<const func*> order_;
  // A mapping between func's and their compute_at locations.
  std::map<const func*, loop_id> compute_at_levels_;

  symbol_map<box_expr> allocation_bounds_;
  symbol_map<std::vector<dim_expr>> inferred_dims_;
  symbol_map<std::vector<dim_expr>> inferred_shapes_;
  symbol_map<std::vector<interval_expr>> inferred_bounds_;

  std::vector<var> input_syms_;
  std::set<var> output_syms_;

  lift_buffer_metadata sanitizer_;

  void substitute_buffer_dims() {
    for (int ix = order_.size() - 1; ix >= 0; ix--) {
      const func* f = order_[ix];
      for (const func::output& o : f->outputs()) {
        const buffer_expr_ptr& b = o.buffer;
        if (output_syms_.count(b->sym())) continue;

        expr alloc_var = variable::make(b->sym());

        // First substitute the bounds.
        std::vector<std::pair<expr, expr>> substitutions;
        box_expr& bounds = *allocation_bounds_[b->sym()];
        for (index_t d = 0; d < static_cast<index_t>(bounds.size()); ++d) {
          const interval_expr& bounds_d = bounds[d];
          substitutions.emplace_back(buffer_min(alloc_var, d), bounds_d.min);
          substitutions.emplace_back(buffer_max(alloc_var, d), bounds_d.max);
        }
        std::vector<dim_expr> dims = substitute_from_map(b->dims(), substitutions);

        // After substituting the bounds, compute the default strides, and substitute those.
        // TODO: I think this is bad, if the user sets a stride, we won't see it. I think
        // maybe allowing users to set strides is just a bad idea.
        substitutions.clear();
        expr stride = b->elem_size();
        for (index_t d = 0; d < static_cast<index_t>(bounds.size()); ++d) {
          substitutions.emplace_back(buffer_stride(alloc_var, d), stride);
          stride *= min(dims[d].bounds.extent(), buffer_fold_factor(alloc_var, d));
        }
        dims = substitute_from_map(dims, substitutions);

        std::vector<dim_expr> shape;
        std::vector<interval_expr> tmp;
        for (const auto& d : dims) {
          shape.push_back({d.bounds});
          tmp.push_back({d.bounds});
        }

        // Record the inferred dims.
        inferred_dims_[b->sym()] = dims;
        inferred_shapes_[b->sym()] = shape;
        inferred_bounds_[b->sym()] = tmp;
      }
    }

    for (var i : input_syms_) {
      assert(allocation_bounds_[i]);
      inferred_bounds_[i] = allocation_bounds_[i];
    }
  }

  stmt crop_for_loop(stmt body, const func* f, const func::loop_info& loop) {
    // Crop all the outputs of this func for this loop.
    for (const func::output& o : f->outputs()) {
      for (int d = 0; d < static_cast<int>(o.dims.size()); ++d) {
        if (o.dims[d] == loop.sym()) {
          expr loop_max = buffer_max(o.sym(), d);
          interval_expr bounds = slinky::bounds(loop.var, min(simplify(loop.var + loop.step - 1), loop_max));
          body = crop_dim::make(o.sym(), o.sym(), d, bounds, body);
        }
      }
    }
    return body;
  }

  interval_expr get_loop_bounds(const func* f, const func::loop_info& loop) {
    interval_expr bounds = interval_expr::union_identity();
    for (const func::output& o : f->outputs()) {
      for (int d = 0; d < static_cast<int>(o.dims.size()); ++d) {
        if (o.dims[d] == loop.sym()) {
          // This output uses this loop. Add it to the bounds.
          bounds |= buffer_bounds(o.sym(), d);
        }
      }
    }
    return simplify(bounds);
  }

  stmt make_loop(stmt body, const func* base_f, const func::loop_info& loop = func::loop_info()) {
    loop_id here = {base_f, loop.var};

    body = build(body, base_f, here);

    if (loop.defined()) {
      // Find which buffers are used inside of the body.
      // TODO(vksnk): recomputing this seems really wasteful, we can should be
      // able to maintain the list of buffers as we build the IR.
      symbol_map<bool> buffer_used = buffers_used_inside(body);

      // Add crops for the used buffers using previously inferred bounds.
      // Input syms should be the innermost.
      for (var i : input_syms_) {
        if (!allocation_bounds_[i]) continue;
        if (!buffer_used[i]) continue;
        body = crop_buffer::make(i, i, *allocation_bounds_[i], body);
      }

      // Followed by intermediate buffers in the reverse topological order
      // (i.e. the outermost buffers are closer to the outputs of the pipeline).
      for (int ix = order_.size() - 1; ix >= 0; ix--) {
        const func* f = order_[ix];

        for (const func::output& o : f->outputs()) {
          const buffer_expr_ptr& b = o.buffer;
          if (!inferred_bounds_[b->sym()]) continue;
          if (!buffer_used[b->sym()]) continue;
          body = crop_buffer::make(b->sym(), b->sym(), *inferred_bounds_[b->sym()], body);
        }
      }

      // The loop body is done, and we have an actual loop to make here. Crop the body.
      body = crop_for_loop(body, base_f, loop);
      // And make the actual loop.
      body = loop::make(loop.sym(), loop.max_workers, get_loop_bounds(base_f, loop), loop.step, body);
    }

    return body;
  }

  void compute_allocation_bounds() {
    for (const func* f : order_) {
      bounds_map output_bounds = get_output_bounds(f->outputs());

      for (const auto& i : f->inputs()) {
        box_expr crop = compute_input_bounds(f, i, output_bounds, sanitizer_);
        auto& bound = allocation_bounds_[i.sym()];
        if (bound) {
          *bound = *bound | crop;
        } else {
          allocation_bounds_[i.sym()] = crop;
        }
      }
    }
  }

  stmt produce(const func* f) {
    stmt result = sanitizer_.mutate(f->make_call());
<<<<<<< HEAD
    // Update the map of used buffers.

    if (f->loops().empty()) {
      result = add_input_crops(result, f);
    }
=======
>>>>>>> 4dce9471

    // Generate the loops that we want to be explicit.
    for (const auto& loop : f->loops()) {
      result = make_loop(result, f, loop);
    }

    return result;
  }

public:
  pipeline_builder(node_context& ctx, const std::vector<buffer_expr_ptr>& inputs,
      const std::vector<buffer_expr_ptr>& outputs, std::set<buffer_expr_ptr>& constants)
      : ctx(ctx), sanitizer_(ctx) {
    // Dependencies between the functions.
    std::map<const func*, std::vector<const func*>> deps;
    topological_sort(outputs, order_, deps, constants);

    for (auto& i : outputs) {
      output_syms_.insert(i->sym());
    }

    for (const buffer_expr_ptr& i : inputs) {
      input_syms_.push_back(i->sym());
    }
    for (const buffer_expr_ptr& i : constants) {
      input_syms_.push_back(i->sym());
    }

    // Build a loop nest tree and computes compute_at locations when neccessary.
    compute_innermost_locations(order_, deps, compute_at_levels_);

    // Compute allocation bounds.
    compute_allocation_bounds();

    // Substitute inferred bounds into user provided dims.
    substitute_buffer_dims();
  }

  // This function works together with the produce() function to
  // build an initial IR. The high-level approach is the following:
  // * the `build()` function looks through the list of func's
  //   to find funcs which need to be produced or allocated at given
  //   loop level `at`. If func need to be produced it calls the
  //   `produce()` function which actually produces the body of the
  //   func.
  // * the `produce()` for a given func produces it's body along
  //   with the necessary loops defined for this function. For each
  //   of the new loops, the `build()` is called for the case when there
  //   are func which need to be produced in that new loop.
  stmt build(const stmt& body, const func* base_f, const loop_id& at) {
    stmt result;

    // TODO: make a list of buffers which will be allocated here.

    // Build the functions computed at this loop level.
    for (int ix = order_.size() - 1; ix >= 0; ix--) {
      const func* f = order_[ix];
      const auto& compute_at = compute_at_levels_.find(f);
      assert(compute_at != compute_at_levels_.end());
      if (compute_at->second == at) {
        result = block::make({result, produce(f)});
      }
    }

    result = block::make({result, body});

    symbol_map<var> uncropped_subs;
    // Add all allocations at this loop level.
    for (int ix = order_.size() - 1; ix >= 0; ix--) {
      const func* f = order_[ix];
      for (const func::output& o : f->outputs()) {
        const buffer_expr_ptr& b = o.buffer;
        if (output_syms_.count(b->sym())) continue;

        if ((b->store_at() && *b->store_at() == at) || (!b->store_at() && at.root())) {
          var uncropped = ctx.insert_unique(ctx.name(b->sym()) + ".uncropped");
          uncropped_subs[b->sym()] = uncropped;
          result = clone_buffer::make(uncropped, b->sym(), result);

          const std::vector<dim_expr>& dims = *inferred_dims_[b->sym()];
          const box_expr& bounds = *allocation_bounds_[b->sym()];
          result = allocate::make(b->sym(), b->storage(), b->elem_size(), dims, result);

          std::vector<stmt> checks;
          for (std::size_t d = 0; d < dims.size(); ++d) {
            if (d < bounds.size()) {
              checks.push_back(check::make(dims[d].min() <= bounds[d].min));
              checks.push_back(check::make(dims[d].max() >= bounds[d].max));
            }
          }

          result = block::make(std::move(checks), result);
        }
      }
    }

    // Substitute references to the intermediate buffers with the 'name.uncropped' when they
    // are used as an input arguments. This does a batch substitution by replacing multiple
    // buffer names at once and relies on the fact that the same var can't be written
    // by two different funcs.
    result = substitute_call_inputs(result, uncropped_subs);

    return result;
  }

  stmt define_sanitized_replacements(const stmt& body) { return sanitizer_.define_replacements(body); }

  // Add checks that the inputs are sufficient based on inferred bounds.
  stmt add_input_checks(const stmt& body) {
    std::vector<stmt> checks;
    for (var i : input_syms_) {
      expr buf_var = variable::make(i);
      const std::optional<box_expr>& bounds = allocation_bounds_[i];
      assert(bounds);
      for (int d = 0; d < static_cast<int>(bounds->size()); ++d) {
        checks.push_back(check::make(buffer_min(buf_var, d) <= (*bounds)[d].min));
        checks.push_back(check::make(buffer_max(buf_var, d) >= (*bounds)[d].max));
        checks.push_back(check::make((*bounds)[d].extent() <= buffer_fold_factor(buf_var, d)));
      }
    }
    return block::make(std::move(checks), std::move(body));
  }

  // Wrap the statement into make_buffer-s to define the bounds of allocations.
  stmt make_buffers(stmt body) {
    for (int ix = order_.size() - 1; ix >= 0; ix--) {
      const func* f = order_[ix];

      for (const func::output& o : f->outputs()) {
        const buffer_expr_ptr& b = o.buffer;
        const std::optional<std::vector<dim_expr>>& maybe_dims = inferred_shapes_[b->sym()];
        if (!maybe_dims) continue;
        body = make_buffer::make(b->sym(), expr(), expr(), *maybe_dims, body);
      }
    }
    return body;
  }

  const std::vector<var>& input_syms() { return input_syms_; }
};

void add_buffer_checks(const buffer_expr_ptr& b, bool output, std::vector<stmt>& checks) {
  int rank = static_cast<int>(b->rank());
  expr buf_var = variable::make(b->sym());
  checks.push_back(check::make(buf_var != 0));
  checks.push_back(check::make(buffer_rank(buf_var) == rank));
  checks.push_back(check::make(buffer_elem_size(buf_var) == b->elem_size()));
  for (int d = 0; d < rank; ++d) {
    expr fold_factor = buffer_fold_factor(buf_var, d);
    checks.push_back(check::make(b->dim(d).min() == buffer_min(buf_var, d)));
    checks.push_back(check::make(b->dim(d).max() == buffer_max(buf_var, d)));
    checks.push_back(check::make(b->dim(d).stride == buffer_stride(buf_var, d)));
    checks.push_back(check::make(b->dim(d).fold_factor == fold_factor));
    if (output) {
      checks.push_back(check::make(b->dim(d).extent() <= fold_factor));
    }
  }
}

bool is_verbose() {
  auto* s = std::getenv("SLINKY_VERBOSE");
  return (s && std::atoi(s) == 1);
}

// This function inserts calls to trace_begin and trace_end around calls and loops.
stmt inject_traces(const stmt& s, node_context& ctx, std::set<buffer_expr_ptr>& constants) {
  class injector : public node_mutator {
  public:
    node_context& ctx;
    var token;
    var names_buf;
    std::vector<char> names;
    std::map<std::string, index_t> name_to_offset;

    injector(node_context& ctx) : ctx(ctx), token(ctx, "__trace_token"), names_buf(ctx, "__trace_names") {}

    // Returns a pointer to the names buffer for the argument.
    expr get_trace_arg(const std::string& arg) {
      // If we already have this name, use it. Otherwise, add it to the names buffer.
      auto i = name_to_offset.insert(std::pair<std::string, index_t>(arg, names.size()));
      if (i.second) {
        names.insert(names.end(), arg.begin(), arg.end());
        names.push_back(0);
      }
      expr args[] = {i.first->second};
      return buffer_at(names_buf, args);
    }

    expr get_trace_arg(const call_stmt* op) {
      if (!op->attrs.name.empty()) {
        return get_trace_arg(op->attrs.name);
      } else {
        return get_trace_arg("call");
      }
    }

    stmt add_trace(stmt s, expr trace_arg) {
      expr trace_begin = call::make(intrinsic::trace_begin, {trace_arg});
      expr trace_end = call::make(intrinsic::trace_end, {token});
      return let_stmt::make({{token, trace_begin}}, block::make({std::move(s), check::make(trace_end)}));
    }

    void visit(const call_stmt* op) override { set_result(add_trace(op, get_trace_arg(op))); }
    void visit(const loop* op) override {
      expr iter_name = get_trace_arg("loop " + ctx.name(op->sym) + " iteration");
      expr loop_name = get_trace_arg("loop " + ctx.name(op->sym));
      stmt body = add_trace(mutate(op->body), iter_name);
      stmt result = clone_with_new_body(op, std::move(body));
      set_result(add_trace(std::move(result), loop_name));
    }
  };

  injector m(ctx);
  stmt result = m.mutate(s);
  result = m.add_trace(result, m.get_trace_arg("pipeline"));
  buffer<char, 1> names_const_buf(m.names.data(), m.names.size());
  constants.insert(buffer_expr::make(m.names_buf, raw_buffer::make_copy(names_const_buf)));
  return result;
}

stmt build_pipeline(node_context& ctx, const std::vector<buffer_expr_ptr>& inputs,
    const std::vector<buffer_expr_ptr>& outputs, std::set<buffer_expr_ptr>& constants, const build_options& options) {
  pipeline_builder builder(ctx, inputs, outputs, constants);

  stmt result;
  result = builder.build(result, nullptr, loop_id());
  std::cout << std::tie(result, ctx) << std::endl;
  result = builder.add_input_checks(result);
  result = builder.make_buffers(result);
  result = builder.define_sanitized_replacements(result);

  result = slide_and_fold_storage(result, ctx);

  // Add checks that the buffer constraints the user set are satisfied.
  std::vector<stmt> checks;
  for (const buffer_expr_ptr& i : inputs) {
    add_buffer_checks(i, /*output=*/false, checks);
  }
  for (const buffer_expr_ptr& i : outputs) {
    add_buffer_checks(i, /*output=*/true, checks);
  }
  result = block::make(std::move(checks), std::move(result));

  result = simplify(result);

  // Try to reuse buffers and eliminate copies where possible.
  if (!options.no_alias_buffers) {
    result = alias_buffers(result);
  }

  // `evaluate` currently can't handle `copy_stmt`, so this is required.
  result = implement_copies(result, ctx);

  if (options.no_checks) {
    result = recursive_mutate<check>(result, [](const check* op) { return stmt(); });
  }

  result = simplify(result);

  result = fix_buffer_races(result);

  if (options.trace) {
    result = inject_traces(result, ctx, constants);
  }

  if (is_verbose()) {
    std::cout << std::tie(result, ctx) << std::endl;
  }

  return result;
}

std::vector<var> vars(const std::vector<buffer_expr_ptr>& bufs) {
  std::vector<var> result;
  result.reserve(bufs.size());
  for (const buffer_expr_ptr& i : bufs) {
    result.push_back(i->sym());
  }
  return result;
}

std::vector<std::pair<var, const_raw_buffer_ptr>> constant_map(const std::set<buffer_expr_ptr>& constants) {
  std::vector<std::pair<var, const_raw_buffer_ptr>> result;
  result.reserve(constants.size());
  for (const buffer_expr_ptr& i : constants) {
    result.push_back({i->sym(), i->constant()});
  }
  return result;
}

}  // namespace

pipeline build_pipeline(node_context& ctx, std::vector<var> args, const std::vector<buffer_expr_ptr>& inputs,
    const std::vector<buffer_expr_ptr>& outputs, const build_options& options) {
  std::set<buffer_expr_ptr> constants;
  stmt body = build_pipeline(ctx, inputs, outputs, constants, options);
  pipeline p;
  p.args = args;
  p.inputs = vars(inputs);
  p.outputs = vars(outputs);
  p.constants = constant_map(constants);
  p.body = std::move(body);
  return p;
}

pipeline build_pipeline(node_context& ctx, const std::vector<buffer_expr_ptr>& inputs,
    const std::vector<buffer_expr_ptr>& outputs, const build_options& options) {
  return build_pipeline(ctx, {}, inputs, outputs, options);
}

}  // namespace slinky<|MERGE_RESOLUTION|>--- conflicted
+++ resolved
@@ -687,15 +687,9 @@
 
   stmt produce(const func* f) {
     stmt result = sanitizer_.mutate(f->make_call());
-<<<<<<< HEAD
+
     // Update the map of used buffers.
-
-    if (f->loops().empty()) {
-      result = add_input_crops(result, f);
-    }
-=======
->>>>>>> 4dce9471
-
+    
     // Generate the loops that we want to be explicit.
     for (const auto& loop : f->loops()) {
       result = make_loop(result, f, loop);
