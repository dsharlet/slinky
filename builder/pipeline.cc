--- conflicted
+++ resolved
@@ -549,39 +549,6 @@
   return m(subs).mutate(s);
 }
 
-<<<<<<< HEAD
-// Find buffers used inside of the statement.
-class find_buffers : public recursive_node_visitor {
-public:
-  symbol_map<bool> found;
-  void visit(const call_stmt* op) override {
-    for (const auto& i : op->inputs) {
-      found[i] = true;
-    }
-
-    for (const auto& o : op->outputs) {
-      found[o] = true;
-    }
-  }
-  void visit(const copy_stmt* op) override {
-    found[op->src] = true;
-    found[op->dst] = true;
-  }
-
-  void visit(const allocate* op) override {
-    auto s = set_value_in_scope(found, op->sym, false);
-    recursive_node_visitor::visit(op);
-  }
-};
-
-symbol_map<bool> buffers_used_inside(const stmt& body) {
-  find_buffers f;
-  body.accept(&f);
-  return f.found;
-}
-
-=======
->>>>>>> 30cfb166
 class pipeline_builder {
   node_context& ctx;
 
@@ -746,7 +713,6 @@
   }
 
   // Generate the loops that we want to be explicit.
-<<<<<<< HEAD
   #define GOOD_STUFF
   #ifdef GOOD_STUFF
   std::tuple<stmt, int, int> make_loops(const func* f) {
@@ -761,8 +727,6 @@
   }
   #else
     // Generate the loops that we want to be explicit.
-=======
->>>>>>> 30cfb166
   stmt make_loops(const func* f) {
     stmt result;
     for (const auto& loop : f->loops()) {
@@ -770,10 +734,7 @@
     }
     return result;
   }
-<<<<<<< HEAD
   #endif
-=======
->>>>>>> 30cfb166
 
   void compute_allocation_bounds() {
     for (const func* f : order_) {
@@ -809,7 +770,6 @@
   std::tuple<stmt, int, int> produce(const func* f) {
     stmt result = sanitizer_.mutate(f->make_call());
 
-<<<<<<< HEAD
     for (const func::output& o : f->outputs()) {
       const buffer_expr_ptr& b = o.buffer;
       if (output_syms_.count(b->sym())) continue;
@@ -866,8 +826,6 @@
   stmt produce(const func* f) {
     stmt result = sanitizer_.mutate(f->make_call());
 
-=======
->>>>>>> 30cfb166
     return result;
   }
 #endif
