#include "builder/substitute.h"

#include <cassert>
#include <cstddef>
#include <functional>
#include <optional>
#include <utility>
#include <vector>

#include "base/chrome_trace.h"
#include "builder/node_mutator.h"
#include "runtime/depends_on.h"
#include "runtime/expr.h"

namespace slinky {

namespace {

class matcher : public expr_visitor, public stmt_visitor {
  // In this class, we visit the pattern, and manually traverse the expression being matched.
  union {
    void* self = nullptr;
    const base_expr_node* self_expr;
    const base_stmt_node* self_stmt;
  };

public:
  int match = 0;

  template <typename T>
  bool try_match(T self, T op) {
    assert(match == 0);
    if (self < op) {
      match = -1;
    } else if (op < self) {
      match = 1;
    }
    return match == 0;
  }

  bool try_match(const var& self, const var& op) { return try_match(self.id, op.id); }

  // Skip the visitor pattern (two virtual function calls) for a few node types that are very frequently visited.
  void visit(const base_expr_node* op) {
    switch (op->type) {
    case expr_node_type::variable: visit(reinterpret_cast<const variable*>(op)); return;
    case expr_node_type::constant: visit(reinterpret_cast<const constant*>(op)); return;
    case expr_node_type::min: visit(reinterpret_cast<const class min*>(op)); return;
    case expr_node_type::max: visit(reinterpret_cast<const class max*>(op)); return;
    default: op->accept(this);
    }
  }

  bool try_match(const base_expr_node* e, const base_expr_node* op) {
    assert(match == 0);
    if (e == op) {
    } else if (!e) {
      match = -1;
    } else if (!op) {
      match = 1;
    } else if (e->type < op->type) {
      match = -1;
    } else if (e->type > op->type) {
      match = 1;
    } else {
      self_expr = e;
      visit(op);
    }
    return match == 0;
  }
  bool try_match(const expr& e, const expr& op) { return try_match(e.get(), op.get()); }

  bool try_match(const base_stmt_node* s, const base_stmt_node* op) {
    assert(match == 0);
    if (s == op) {
    } else if (!s) {
      match = -1;
    } else if (!op) {
      match = 1;
    } else if (s->type < op->type) {
      match = -1;
    } else if (s->type > op->type) {
      match = 1;
    } else {
      self_stmt = s;
      op->accept(this);
    }
    return match == 0;
  }
  bool try_match(const stmt& s, const stmt& op) { return try_match(s.get(), op.get()); }

  bool try_match(const interval_expr& self, const interval_expr& op) {
    if (!try_match(self.min, op.min)) return false;
    if (!self.min.same_as(self.max) || !op.min.same_as(op.max)) {
      if (!try_match(self.max, op.max)) return false;
    }
    return true;
  }

  bool try_match(const dim_expr& self, const dim_expr& op) {
    if (!try_match(self.bounds, op.bounds)) return false;
    if (!try_match(self.stride, op.stride)) return false;
    if (!try_match(self.fold_factor, op.fold_factor)) return false;
    return true;
  }

  template <typename A, typename B>
  bool try_match(const std::pair<A, B>& self, const std::pair<A, B>& op) {
    if (!try_match(self.first, op.first)) return false;
    if (!try_match(self.second, op.second)) return false;
    return true;
  }

  template <typename T>
  bool try_match(const std::vector<T>& self, const std::vector<T>& op) {
    if (!try_match(self.size(), op.size())) return false;
    for (std::size_t i = 0; i < self.size(); ++i) {
      if (!try_match(self[i], op[i])) return false;
    }

    return true;
  }

  template <typename T>
  void match_binary(const T* op) {
    const T* ex = static_cast<const T*>(self);

    if (!try_match(ex->a, op->a)) return;
    if (!try_match(ex->b, op->b)) return;
  }

  void visit(const variable* op) override {
    const variable* ev = static_cast<const variable*>(self);
    try_match(ev->sym, op->sym);
  }

  void visit(const constant* op) override {
    const constant* ec = static_cast<const constant*>(self);
    try_match(ec->value, op->value);
  }

  template <typename T>
  void visit_let(const T* op) {
    const T* el = static_cast<const T*>(self);

    if (!try_match(el->lets, op->lets)) return;
    if (!try_match(el->body, op->body)) return;
  }

  void visit(const let* op) override { visit_let(op); }
  void visit(const add* op) override { match_binary(op); }
  void visit(const sub* op) override { match_binary(op); }
  void visit(const mul* op) override { match_binary(op); }
  void visit(const div* op) override { match_binary(op); }
  void visit(const mod* op) override { match_binary(op); }
  void visit(const class min* op) override { match_binary(op); }
  void visit(const class max* op) override { match_binary(op); }
  void visit(const equal* op) override { match_binary(op); }
  void visit(const not_equal* op) override { match_binary(op); }
  void visit(const less* op) override { match_binary(op); }
  void visit(const less_equal* op) override { match_binary(op); }
  void visit(const logical_and* op) override { match_binary(op); }
  void visit(const logical_or* op) override { match_binary(op); }

  void visit(const logical_not* op) override {
    const class logical_not* ne = static_cast<const logical_not*>(self);

    try_match(ne->a, op->a);
  }

  void visit(const class select* op) override {
    const class select* se = static_cast<const class select*>(self);

    if (!try_match(se->condition, op->condition)) return;
    if (!try_match(se->true_value, op->true_value)) return;
    if (!try_match(se->false_value, op->false_value)) return;
  }

  void visit(const call* op) override {
    const call* c = static_cast<const call*>(self);

    if (!try_match(c->intrinsic, op->intrinsic)) return;
    if (!try_match(c->args, op->args)) return;
  }

  void visit(const let_stmt* op) override { visit_let(static_cast<const let_stmt*>(self)); }

  void visit(const block* op) override {
    const block* bs = static_cast<const block*>(self);

    if (!try_match(bs->stmts, op->stmts)) return;
  }

  void visit(const loop* op) override {
    const loop* ls = static_cast<const loop*>(self);

    if (!try_match(ls->sym, op->sym)) return;
    if (!try_match(ls->bounds, op->bounds)) return;
    if (!try_match(ls->step, op->step)) return;
    if (!try_match(ls->body, op->body)) return;
  }

  void visit(const call_stmt* op) override {
    if (match) return;
    const call_stmt* cs = static_cast<const call_stmt*>(self);
    assert(cs);

    if (!try_match(cs->inputs, op->inputs)) return;
    if (!try_match(cs->outputs, op->outputs)) return;
  }

  void visit(const copy_stmt* op) override {
    const copy_stmt* cs = static_cast<const copy_stmt*>(self);
    assert(cs);

    if (!try_match(cs->src, op->src)) return;
    if (!try_match(cs->src_x, op->src_x)) return;
    if (!try_match(cs->dst, op->dst)) return;
    if (!try_match(cs->dst_x, op->dst_x)) return;
    if (!try_match(cs->padding, op->padding)) return;
  }

  void visit(const allocate* op) override {
    const allocate* as = static_cast<const allocate*>(self);
    assert(as);

    if (!try_match(as->sym, op->sym)) return;
    if (!try_match(as->elem_size, op->elem_size)) return;
    if (!try_match(as->dims, op->dims)) return;
    if (!try_match(as->body, op->body)) return;
  }

  void visit(const make_buffer* op) override {
    const make_buffer* mbs = static_cast<const make_buffer*>(self);
    assert(mbs);

    if (!try_match(mbs->sym, op->sym)) return;
    if (!try_match(mbs->base, op->base)) return;
    if (!try_match(mbs->elem_size, op->elem_size)) return;
    if (!try_match(mbs->dims, op->dims)) return;
    if (!try_match(mbs->body, op->body)) return;
  }

  void visit(const clone_buffer* op) override {
    const clone_buffer* mbs = static_cast<const clone_buffer*>(self);
    assert(mbs);

    if (!try_match(mbs->sym, op->sym)) return;
    if (!try_match(mbs->src, op->src)) return;
    if (!try_match(mbs->body, op->body)) return;
  }

  void visit(const crop_buffer* op) override {
    const crop_buffer* cbs = static_cast<const crop_buffer*>(self);
    assert(cbs);

    if (!try_match(cbs->sym, op->sym)) return;
    if (!try_match(cbs->src, op->src)) return;
    if (!try_match(cbs->bounds, op->bounds)) return;
    if (!try_match(cbs->body, op->body)) return;
  }

  void visit(const crop_dim* op) override {
    const crop_dim* cds = static_cast<const crop_dim*>(self);
    assert(cds);

    if (!try_match(cds->sym, op->sym)) return;
    if (!try_match(cds->src, op->src)) return;
    if (!try_match(cds->dim, op->dim)) return;
    if (!try_match(cds->bounds, op->bounds)) return;
    if (!try_match(cds->body, op->body)) return;
  }

  void visit(const slice_buffer* op) override {
    const slice_buffer* cbs = static_cast<const slice_buffer*>(self);
    assert(cbs);

    if (!try_match(cbs->sym, op->sym)) return;
    if (!try_match(cbs->src, op->src)) return;
    if (!try_match(cbs->at, op->at)) return;
    if (!try_match(cbs->body, op->body)) return;
  }

  void visit(const slice_dim* op) override {
    const slice_dim* cds = static_cast<const slice_dim*>(self);
    assert(cds);

    if (!try_match(cds->sym, op->sym)) return;
    if (!try_match(cds->src, op->src)) return;
    if (!try_match(cds->dim, op->dim)) return;
    if (!try_match(cds->at, op->at)) return;
    if (!try_match(cds->body, op->body)) return;
  }

  void visit(const transpose* op) override {
    const transpose* trs = static_cast<const transpose*>(self);
    assert(trs);

    if (!try_match(trs->sym, op->sym)) return;
    if (!try_match(trs->src, op->src)) return;
    if (!try_match(trs->dims, op->dims)) return;
    if (!try_match(trs->body, op->body)) return;
  }

  void visit(const check* op) override {
    const check* cs = static_cast<const check*>(self);
    assert(cs);

    try_match(cs->condition, op->condition);
  }
};

}  // namespace

bool match(expr_ref a, expr_ref b) { return matcher().try_match(a.get(), b.get()); }
bool match(stmt_ref a, stmt_ref b) { return matcher().try_match(a.get(), b.get()); }
bool match(const interval_expr& a, const interval_expr& b) { return matcher().try_match(a, b); }
bool match(const dim_expr& a, const dim_expr& b) { return matcher().try_match(a, b); }

const call* match_call(expr_ref x, intrinsic fn, var a) {
  const call* c = as_intrinsic(x, fn);
  if (!c) return nullptr;

  assert(c->args.size() >= 1);
  auto av = as_variable(c->args[0]);
  if (!av || *av != a) return nullptr;

  return c;
}

const call* match_call(expr_ref x, intrinsic fn, var a, index_t b) {
  const call* c = match_call(x, fn, a);
  if (!c) return nullptr;

  assert(c->args.size() >= 2);
  auto bv = as_constant(c->args[1]);
  if (!bv || *bv != b) return nullptr;

  return c;
}

int compare(const var& a, const var& b) {
  matcher m;
  m.try_match(a, b);
  return m.match;
}
int compare(expr_ref a, expr_ref b) {
  matcher m;
  m.try_match(a.get(), b.get());
  return m.match;
}

int compare(stmt_ref a, stmt_ref b) {
  matcher m;
  m.try_match(a.get(), b.get());
  return m.match;
}

namespace {

const expr& eval_buffer_intrinsic(intrinsic fn, const dim_expr& d) {
  switch (fn) {
  case intrinsic::buffer_min: return d.bounds.min;
  case intrinsic::buffer_max: return d.bounds.max;
  case intrinsic::buffer_stride: return d.stride;
  case intrinsic::buffer_fold_factor: return d.fold_factor;
  default: std::abort();
  }
}

<<<<<<< HEAD
template <typename T>
auto mutate_let(substitutor* this_, const T* op) {
  std::vector<std::pair<var, expr>> lets = op->lets;
  bool changed = false;
  std::size_t decls_entered = 0;
  for (auto& s : lets) {
    expr value = this_->mutate(s.second);
    changed = changed || !value.same_as(s.second);
    s.second = std::move(value);
    var decl = this_->enter_decl(s.first);
    if (!decl.defined()) {
      this_->exit_decls(decls_entered);
      break;
=======
// This base class helps substitute implementations handle shadowing correctly.
class substitutor : public node_mutator {
public:
  // Implementation of substitution for vars.
  virtual var visit_symbol(var x) { return x; }

  // Implementation of substitution for slice bodies.
  virtual stmt mutate_slice_body(var sym, var src, span<const int> slices, stmt body) = 0;

  // Implementation of substitution for buffer intrinsics.
  virtual expr mutate_buffer_intrinsic(const call* op, intrinsic fn, var buf, span<const expr> args) {
    return expr(op);
  }
  virtual expr mutate_buffer_dim_intrinsic(const call* op, intrinsic fn, var buf, int dim) { return expr(op); }

  // The implementation must provide the maximum rank of any substitution of buffer metadata for x.
  virtual std::size_t get_target_buffer_rank(var x) { return 0; }

  // Allow substitution inside a declaration of `x`.
  virtual bool allow_substitute(const var& x) const { return true; }

  template <typename T>
  T mutate_decl_body(var sym, const T& x) {
    if (allow_substitute(sym)) {
      return mutate(x);
    } else {
      return x;
>>>>>>> feb7ecf7
    }
    changed = changed || decl != s.first;
    s.first = decl;
    ++decls_entered;
  }

  auto body = decls_entered == lets.size() ? this_->mutate(op->body) : op->body;
  changed = changed || !body.same_as(op->body);
  this_->exit_decls(decls_entered);
  if (!changed) {
    return decltype(op->body){op};
  } else {
    return T::make(std::move(lets), std::move(body));
  }
}

}  // namespace

void substitutor::visit(const variable* op) {
  std::optional<var> new_sym = visit_symbol(op->sym);
  if (new_sym && *new_sym != op->sym) {
    set_result(variable::make(*new_sym));
  } else {
    set_result(op);
  }
}

<<<<<<< HEAD
void substitutor::visit(const let* op) { set_result(mutate_let(this, op)); }
void substitutor::visit(const let_stmt* op) { set_result(mutate_let(this, op)); }

void substitutor::visit(const loop* op) {
  interval_expr bounds = mutate(op->bounds);
  expr step = mutate(op->step);
  var sym = enter_decl(op->sym);
  stmt body = sym.defined() ? mutate(op->body) : op->body;
  sym = sym.defined() ? sym : op->sym;
  if (sym == op->sym && bounds.same_as(op->bounds) && step.same_as(op->step) && body.same_as(op->body)) {
    set_result(op);
  } else {
    set_result(loop::make(sym, op->max_workers, std::move(bounds), std::move(step), std::move(body)));
  }
  exit_decls();
}
void substitutor::visit(const allocate* op) {
  expr elem_size = mutate(op->elem_size);
  std::vector<dim_expr> dims;
  dims.reserve(op->dims.size());
  bool changed = false;
  for (const dim_expr& i : op->dims) {
    dims.push_back({mutate(i.bounds), mutate(i.stride), mutate(i.fold_factor)});
    changed = changed || !dims.back().same_as(i);
  }
  var sym = enter_decl(op->sym);
  stmt body = sym.defined() ? mutate(op->body) : op->body;
  sym = sym.defined() ? sym : op->sym;
  if (!changed && sym == op->sym && elem_size.same_as(op->elem_size) && body.same_as(op->body)) {
    set_result(op);
  } else {
    set_result(allocate::make(sym, op->storage, std::move(elem_size), std::move(dims), std::move(body)));
  }
  exit_decls();
}
void substitutor::visit(const make_buffer* op) {
  expr base = mutate(op->base);
  expr elem_size = mutate(op->elem_size);
  std::vector<dim_expr> dims;
  dims.reserve(op->dims.size());
  bool changed = false;
  for (const dim_expr& i : op->dims) {
    dims.push_back({mutate(i.bounds), mutate(i.stride), mutate(i.fold_factor)});
    changed = changed || !dims.back().same_as(i);
=======
  void visit(const let* op) override { set_result(mutate_let(op)); }
  void visit(const let_stmt* op) override { set_result(mutate_let(op)); }

  void visit(const loop* op) override {
    interval_expr bounds = mutate(op->bounds);
    expr step = mutate(op->step);
    stmt body = mutate_decl_body(op->sym, op->body);
    if (bounds.same_as(op->bounds) && step.same_as(op->step) && body.same_as(op->body)) {
      set_result(op);
    } else {
      set_result(loop::make(op->sym, op->max_workers, std::move(bounds), std::move(step), std::move(body)));
    }
  }
  void visit(const allocate* op) override {
    expr elem_size = mutate(op->elem_size);
    std::vector<dim_expr> dims;
    dims.reserve(op->dims.size());
    bool changed = false;
    for (const dim_expr& i : op->dims) {
      dims.push_back({mutate(i.bounds), mutate(i.stride), mutate(i.fold_factor)});
      changed = changed || !dims.back().same_as(i);
    }
    stmt body = mutate_decl_body(op->sym, op->body);
    if (!changed && elem_size.same_as(op->elem_size) && body.same_as(op->body)) {
      set_result(op);
    } else {
      set_result(allocate::make(op->sym, op->storage, std::move(elem_size), std::move(dims), std::move(body)));
    }
  }
  void visit(const make_buffer* op) override {
    expr base = mutate(op->base);
    expr elem_size = mutate(op->elem_size);
    std::vector<dim_expr> dims;
    dims.reserve(op->dims.size());
    bool changed = false;
    for (const dim_expr& i : op->dims) {
      dims.push_back({mutate(i.bounds), mutate(i.stride), mutate(i.fold_factor)});
      changed = changed || !dims.back().same_as(i);
    }
    stmt body = mutate_decl_body(op->sym, op->body);
    if (!changed && base.same_as(op->base) && elem_size.same_as(op->elem_size) && body.same_as(op->body)) {
      set_result(op);
    } else {
      set_result(make_buffer::make(op->sym, std::move(base), std::move(elem_size), std::move(dims), std::move(body)));
    }
>>>>>>> feb7ecf7
  }
  var sym = enter_decl(op->sym);
  stmt body = sym.defined() ? mutate(op->body) : op->body;
  sym = sym.defined() ? sym : op->sym;
  if (!changed && sym == op->sym && base.same_as(op->base) && elem_size.same_as(op->elem_size) &&
      body.same_as(op->body)) {
    set_result(op);
  } else {
    set_result(make_buffer::make(sym, std::move(base), std::move(elem_size), std::move(dims), std::move(body)));
  }
  exit_decls();
}

void substitutor::visit(const slice_buffer* op) {
  var src = visit_symbol(op->src);
  std::vector<expr> at(op->at.size());
  at.reserve(op->at.size());
  bool changed = false;
  std::vector<int> dims;
  for (int d = 0; d < static_cast<int>(op->at.size()); ++d) {
    at[d] = mutate(op->at[d]);
    changed = changed || !at[d].same_as(op->at[d]);
    if (at[d].defined()) {
      dims.push_back(d);
    }
  }
  var sym = enter_decl(op->sym);
  stmt body = mutate_slice_body(op->sym, op->src, dims, op->body);
  sym = sym.defined() ? sym : op->sym;
  if (!changed && sym == op->sym && src == op->src && body.same_as(op->body)) {
    set_result(op);
  } else {
    set_result(slice_buffer::make(sym, src, std::move(at), std::move(body)));
  }
  exit_decls();
}
void substitutor::visit(const slice_dim* op) {
  var src = visit_symbol(op->src);
  expr at = mutate(op->at);
  int slices[] = {op->dim};
  var sym = enter_decl(op->sym);
  stmt body = mutate_slice_body(op->sym, op->src, slices, op->body);
  sym = sym.defined() ? sym : op->sym;
  if (sym == op->sym && src == op->src && at.same_as(op->at) && body.same_as(op->body)) {
    set_result(op);
  } else {
    set_result(slice_dim::make(sym, src, op->dim, std::move(at), std::move(body)));
  }
  exit_decls();
}

<<<<<<< HEAD
namespace {

interval_expr substitute_crop_bounds(substitutor* this_, var new_src, var src, int dim, const interval_expr& bounds) {
  // When substituting crop bounds, we need to apply the implicit clamp, which uses buffer_min(src, dim) and
  // buffer_max(src, dim).
  interval_expr result = this_->mutate(bounds);
  if (match_call(result.min, intrinsic::buffer_min, new_src, dim)) {
    result.min = expr();
  } else if (!match_call(bounds.min, intrinsic::buffer_min, src, dim)) {
    expr new_bounds = this_->mutate_buffer_dim_intrinsic(nullptr, intrinsic::buffer_min, src, dim);
    if (new_bounds.defined() && !match_call(new_bounds, intrinsic::buffer_min, new_src, dim)) {
      // The substitution changed the implicit clamp, include it.
      result.min = max(result.min, new_bounds);
    }
  }
  if (match_call(result.max, intrinsic::buffer_max, new_src, dim)) {
    result.max = expr();
  } else if (!match_call(bounds.max, intrinsic::buffer_max, src, dim)) {
    expr new_bounds = this_->mutate_buffer_dim_intrinsic(nullptr, intrinsic::buffer_max, src, dim);
    if (new_bounds.defined() && !match_call(new_bounds, intrinsic::buffer_max, new_src, dim)) {
      // The substitution changed the implicit clamp, include it.
      result.max = min(result.max, new_bounds);
=======
  interval_expr substitute_crop_bounds(var new_src, var src, int dim, const interval_expr& bounds) {
    // When substituting crop bounds, we need to apply the implicit clamp, which uses buffer_min(src, dim) and
    // buffer_max(src, dim).
    interval_expr result = mutate(bounds);
    if (match_call(result.min, intrinsic::buffer_min, new_src, dim)) {
      result.min = expr();
    } else if (!match_call(bounds.min, intrinsic::buffer_min, src, dim)) {
      expr new_bounds = mutate_buffer_dim_intrinsic(nullptr, intrinsic::buffer_min, src, dim);
      if (new_bounds.defined() && !match_call(new_bounds, intrinsic::buffer_min, new_src, dim)) {
        // The substitution changed the implicit clamp, include it.
        result.min = max(result.min, new_bounds);
      }
    }
    if (match_call(result.max, intrinsic::buffer_max, new_src, dim)) {
      result.max = expr();
    } else if (!match_call(bounds.max, intrinsic::buffer_max, src, dim)) {
      expr new_bounds = mutate_buffer_dim_intrinsic(nullptr, intrinsic::buffer_max, src, dim);
      if (new_bounds.defined() && !match_call(new_bounds, intrinsic::buffer_max, new_src, dim)) {
        // The substitution changed the implicit clamp, include it.
        result.max = min(result.max, new_bounds);
      }
>>>>>>> feb7ecf7
    }
  }
  return result;
}

}  // namespace

void substitutor::visit(const crop_buffer* op) {
  var src = visit_symbol(op->src);
  box_expr bounds(op->bounds.size());
  bool changed = false;
  for (std::size_t i = 0; i < op->bounds.size(); ++i) {
    bounds[i] = substitute_crop_bounds(this, src, op->src, i, op->bounds[i]);
    changed = changed || !bounds[i].same_as(op->bounds[i]);
  }
  var sym = enter_decl(op->sym);
  stmt body = sym.defined() ? mutate(op->body) : op->body;
  sym = sym.defined() ? sym : op->sym;
  if (changed || sym != op->sym || src != op->src || !body.same_as(op->body)) {
    set_result(crop_buffer::make(sym, src, std::move(bounds), std::move(body)));
  } else {
    set_result(op);
  }
  exit_decls();
}

void substitutor::visit(const crop_dim* op) {
  var src = visit_symbol(op->src);
  interval_expr bounds = substitute_crop_bounds(this, src, op->src, op->dim, op->bounds);
  var sym = enter_decl(op->sym);
  stmt body = sym.defined() ? mutate(op->body) : op->body;
  sym = sym.defined() ? sym : op->sym;
  if (sym == op->sym && src == op->src && bounds.same_as(op->bounds) && body.same_as(op->body)) {
    set_result(op);
  } else {
    set_result(crop_dim::make(sym, src, op->dim, std::move(bounds), std::move(body)));
  }
  exit_decls();
}

<<<<<<< HEAD
void substitutor::visit(const call* op) {
  std::vector<expr> args;
  args.reserve(op->args.size());
  bool changed = false;
  for (const expr& i : op->args) {
    args.push_back(mutate(i));
    changed = changed || !args.back().same_as(i);
  }
  if (is_buffer_intrinsic(op->intrinsic) && !args.empty() && args.front().defined()) {
    auto buf = as_variable(args[0]);
    assert(buf);
    if (op->intrinsic == intrinsic::buffer_at) {
      const std::size_t buf_rank = std::max(args.size() - 1, get_target_buffer_rank(*buf));
      for (std::size_t d = 0; d < buf_rank; ++d) {
        if (d + 1 >= args.size() || !args[d + 1].defined()) {
          // buffer_at has an implicit buffer_min if it is not defined.
          expr min = mutate_buffer_dim_intrinsic(nullptr, intrinsic::buffer_min, *buf, d);
          if (min.defined()) {
            assert(!match_call(min, intrinsic::buffer_min, *buf, d));
            args.resize(std::max(args.size(), d + 2));
            args[d + 1] = min;
=======
  void visit(const call* op) override {
    std::vector<expr> args;
    args.reserve(op->args.size());
    bool changed = false;
    for (const expr& i : op->args) {
      args.push_back(mutate(i));
      changed = changed || !args.back().same_as(i);
    }
    if (is_buffer_intrinsic(op->intrinsic) && !args.empty() && args.front().defined()) {
      auto buf = as_variable(args[0]);
      assert(buf);
      if (op->intrinsic == intrinsic::buffer_at) {
        const std::size_t buf_rank = std::max(args.size() - 1, get_target_buffer_rank(*buf));
        for (std::size_t d = 0; d < buf_rank; ++d) {
          if (d + 1 >= args.size() || !args[d + 1].defined()) {
            // buffer_at has an implicit buffer_min if it is not defined.
            expr min = mutate_buffer_dim_intrinsic(nullptr, intrinsic::buffer_min, *buf, d);
            if (min.defined()) {
              assert(!match_call(min, intrinsic::buffer_min, *buf, d));
              args.resize(std::max(args.size(), d + 2));
              args[d + 1] = min;
              changed = true;
            }
          } else if (d + 1 < args.size() && match_call(args[d + 1], intrinsic::buffer_min, *buf, d)) {
            args[d + 1] = expr();
>>>>>>> feb7ecf7
            changed = true;
          }
        } else if (d + 1 < args.size() && match_call(args[d + 1], intrinsic::buffer_min, *buf, d)) {
          args[d + 1] = expr();
          changed = true;
        }

        while (!args.empty() && !args.back().defined()) {
          args.pop_back();
          changed = true;
        }
      }

      while (!args.empty() && !args.back().defined()) {
        args.pop_back();
        changed = true;
      }
    }

    expr result = changed ? call::make(op->intrinsic, args) : expr(op);
    set_result(mutate_buffer_intrinsic(result.as<call>(), op->intrinsic, *buf, span<const expr>(args).subspan(1)));
    return;
  }
  if (changed) {
    set_result(call::make(op->intrinsic, std::move(args)));
  } else {
    set_result(op);
  }
}

void substitutor::visit(const transpose* op) {
  // TODO: transpose is a bit tricky, the replacements for expressions might be invalid if they access truncated
  // dims.
  var src = visit_symbol(op->src);
  var sym = enter_decl(op->sym);
  stmt body = sym.defined() ? mutate(op->body) : op->body;
  sym = sym.defined() ? sym : op->sym;
  if (sym != op->sym || src != op->src || !body.same_as(op->body)) {
    set_result(transpose::make(sym, src, op->dims, std::move(body)));
  } else {
    set_result(op);
  }
  exit_decls();
}

void substitutor::visit(const call_stmt* op) {
  call_stmt::symbol_list inputs(op->inputs.size());
  call_stmt::symbol_list outputs(op->outputs.size());
  bool changed = false;
  for (std::size_t i = 0; i < op->inputs.size(); ++i) {
    inputs[i] = visit_symbol(op->inputs[i]);
    changed = changed || inputs[i] != op->inputs[i];
  }
  for (std::size_t i = 0; i < op->outputs.size(); ++i) {
    outputs[i] = visit_symbol(op->outputs[i]);
    changed = changed || outputs[i] != op->outputs[i];
  }
  if (changed) {
    set_result(call_stmt::make(op->target, std::move(inputs), std::move(outputs), op->attrs));
  } else {
    set_result(op);
  }
}

void substitutor::visit(const copy_stmt* op) {
  var src = visit_symbol(op->src);
  var dst = visit_symbol(op->dst);

  std::size_t decls_entered = 0;
  // copy_stmt is effectively a declaration of the dst_x symbols for the src_x expressions.
  std::vector<var> dst_x = op->dst_x;
  bool changed = false;
  for (var& i : dst_x) {
    var new_i = enter_decl(i);
    if (!new_i.defined()) {
      set_result(op);
      exit_decls(decls_entered);
      return;
    } else if (new_i != i) {
      i = new_i;
      changed = true;
    }
    ++decls_entered;
  }
  std::vector<expr> src_x(op->src_x.size());
  for (std::size_t i = 0; i < op->src_x.size(); ++i) {
    src_x[i] = decls_entered == dst_x.size() ? mutate(op->src_x[i]) : op->src_x[i];
    changed = changed || !src_x[i].same_as(op->src_x[i]);
  }
  exit_decls(decls_entered);
  if (changed || src != op->src || dst != op->dst) {
    set_result(copy_stmt::make(src, std::move(src_x), dst, std::move(dst_x), op->padding));
  } else {
    set_result(op);
  }
}

void substitutor::visit(const clone_buffer* op) {
  var src = visit_symbol(op->src);
  var sym = enter_decl(op->sym);
  stmt body = sym.defined() ? mutate(op->body) : op->body;
  sym = sym.defined() ? sym : op->sym;
  if (sym != op->sym || src != op->src || !body.same_as(op->body)) {
    set_result(clone_buffer::make(sym, src, std::move(body)));
  } else {
    set_result(op);
  }
<<<<<<< HEAD
  exit_decls();
}

namespace {
=======
  
  // Silences a weird warning on clang. It seems like this should be in the base class (and it is).
  using node_mutator::visit;
};
>>>>>>> feb7ecf7

// A substutitor implementation for target vars
class var_substitutor : public substitutor {
public:
  var target;
  expr replacement;

public:
  var_substitutor(var target, const expr& replacement) : target(target), replacement(replacement) {}

  var enter_decl(var x) override { return x != target && !depends_on(replacement, x).any() ? x : var(); }

  void visit(const variable* v) override {
    if (v->sym == target) {
      set_result(replacement);
    } else {
      set_result(v);
    }
  }
  using substitutor::visit;

  static var replacement_symbol(const expr& r) {
    auto s = as_variable(r);
    assert(s);
    return *s;
  }

  var visit_symbol(var x) override {
    if (x == target) {
      return replacement_symbol(replacement);
    } else {
      return x;
    }
  }

  stmt mutate_slice_body(var sym, var src, span<const int> slices, stmt body) override {
    // Remember the replacements from before the slice.
    expr old_replacement = replacement;

    // Update the replacements for slices.
    replacement = update_sliced_buffer_metadata(replacement, sym, slices);

    // Mutate the slice
    if (enter_decl(sym).defined()) {
      body = mutate(body);
    }

    // Restore the old replacements.
    replacement = old_replacement;

    return body;
  }
};

// A substitutor implementation for target exprs.
class expr_substitutor : public substitutor {
public:
  expr target;
  expr replacement;

public:
  expr_substitutor(expr target, expr replacement) : target(target), replacement(replacement) {
    assert(!as_variable(target));
  }

  var enter_decl(var x) override {
    return !depends_on(target, x).any() && !depends_on(replacement, x).any() ? x : var();
  }

  expr mutate(const expr& op) override {
    if (match(op, target)) {
      return replacement;
    }
    return node_mutator::mutate(op);
  }
  using node_mutator::mutate;

  stmt mutate_slice_body(var sym, var src, span<const int> slices, stmt body) override {
    // Remember the replacements from before the slice.
    expr old_target = target;
    expr old_replacement = replacement;

    // Update the replacements for slices.
    target = update_sliced_buffer_metadata(target, sym, slices);
    replacement = update_sliced_buffer_metadata(replacement, sym, slices);

    // Mutate the slice
    if (sym == src || enter_decl(sym).defined()) {
      body = mutate(body);
    }

    // Restore the old replacements.
    target = old_target;
    replacement = old_replacement;

    return body;
  }

  std::size_t get_target_buffer_rank(var x) override {
    if (const call* c = target.as<call>()) {
      if (is_buffer_dim_intrinsic(c->intrinsic) && is_variable(c->args[0], x)) {
        auto dim = as_constant(c->args[1]);
        assert(dim);
        return *dim + 1;
      }
    }
    return 0;
  }

  expr mutate_buffer_intrinsic(const call* op, intrinsic fn, var buf, span<const expr> args) override {
    const call* c = as_intrinsic(target, fn);
    if (!c) return expr(op);
    if (!match(c->args[0], buf)) return expr(op);
    if (c->args.size() != args.size() + 1) return expr(op);
    for (std::size_t d = 0; d < args.size(); ++d) {
      if (!match(c->args[d + 1], args[d])) return expr(op);
    }
    return replacement;
  }
  expr mutate_buffer_dim_intrinsic(const call* op, intrinsic fn, var buf, int dim) override {
    const call* c = as_intrinsic(target, fn);
    if (!c || c->args.size() != 2) return expr(op);
    if (!is_variable(c->args[0], buf)) return expr(op);
    if (!is_constant(c->args[1], dim)) return expr(op);
    return replacement;
  }
};

// A substitutor implementation for target buffers.
class buffer_substitutor : public substitutor {
public:
  var target;
  expr elem_size;
  span<const dim_expr> dims;

public:
  buffer_substitutor(var target, expr elem_size, span<const dim_expr> dims)
      : target(target), elem_size(elem_size), dims(dims) {}

  var enter_decl(var x) override { return x != target ? x : var(); }

  stmt mutate_slice_body(var sym, var src, span<const int> slices, stmt body) override {
    // Remember the replacements from before the slice.
    expr old_elem_size = elem_size;
    span<const dim_expr> old_dims = dims;

    // Update the replacements for slices.
    elem_size = update_sliced_buffer_metadata(elem_size, sym, slices);
    std::vector<dim_expr> new_dims;
    new_dims.reserve(dims.size());
    for (std::size_t d = 0; d < dims.size(); ++d) {
      if (target != sym || std::find(slices.begin(), slices.end(), d) == slices.end()) {
        new_dims.push_back(update_sliced_buffer_metadata(dims[d], sym, slices));
      }
    }
    dims = span<const dim_expr>(new_dims);

    // Mutate the slice
    if (sym == src || enter_decl(sym).defined()) {
      body = mutate(body);
    }

    // Restore the old replacements.
    elem_size = old_elem_size;
    dims = old_dims;

    return body;
  }

  std::size_t get_target_buffer_rank(var x) override { return x == target ? dims.size() : 0; }

  expr mutate_buffer_intrinsic(const call* op, intrinsic fn, var buf, span<const expr> args) override {
    if (buf != target) return expr(op);

    if (fn == intrinsic::buffer_elem_size) {
      if (elem_size.defined()) {
        return elem_size;
      }
    } else if (is_buffer_dim_intrinsic(fn)) {
      assert(args.size() == 1);
      auto dim = as_constant(args[0]);
      assert(dim);
      return mutate_buffer_dim_intrinsic(op, fn, buf, *dim);
    } else if (fn == intrinsic::buffer_size_bytes) {
      std::cerr << "substituting buffer_size_bytes not implemented" << std::endl;
      std::abort();
    }
    return expr(op);
  }
  expr mutate_buffer_dim_intrinsic(const call* op, intrinsic fn, var buf, int dim) override {
    assert(is_buffer_dim_intrinsic(fn));
    return buf == target && dim < static_cast<index_t>(dims.size()) ? eval_buffer_intrinsic(fn, dims[dim]) : expr(op);
  }
};

template <typename T>
T substitute_bounds_impl(const T& op, var buffer, int dim, const interval_expr& bounds) {
  std::vector<dim_expr> dims(dim + 1);
  dims[dim].bounds = bounds;
  return buffer_substitutor(buffer, expr(), dims).mutate(op);
}

template <typename T>
T substitute_bounds_impl(const T& op, var buffer, const box_expr& bounds) {
  std::vector<dim_expr> dims(bounds.size());
  for (index_t d = 0; d < static_cast<index_t>(bounds.size()); ++d) {
    dims[d].bounds = bounds[d];
  }
  return buffer_substitutor(buffer, expr(), dims).mutate(op);
}

}  // namespace

expr substitute(const expr& e, var target, const expr& replacement) {
  return var_substitutor(target, replacement).mutate(e);
}
stmt substitute(const stmt& s, var target, const expr& replacement) {
  scoped_trace trace("substitute");
  return var_substitutor(target, replacement).mutate(s);
}
interval_expr substitute(const interval_expr& x, var target, const expr& replacement) {
  if (x.is_point()) {
    return point(substitute(x.min, target, replacement));
  } else {
    return {substitute(x.min, target, replacement), substitute(x.max, target, replacement)};
  }
}

expr substitute(const expr& e, const expr& target, const expr& replacement) {
  if (auto v = as_variable(target)) {
    return var_substitutor(*v, replacement).mutate(e);
  } else {
    return expr_substitutor(target, replacement).mutate(e);
  }
}
stmt substitute(const stmt& s, const expr& target, const expr& replacement) {
  scoped_trace trace("substitute");
  if (auto v = as_variable(target)) {
    return var_substitutor(*v, replacement).mutate(s);
  } else {
    return expr_substitutor(target, replacement).mutate(s);
  }
}

expr substitute_buffer(const expr& e, var buffer, const expr& elem_size, const std::vector<dim_expr>& dims) {
  return buffer_substitutor(buffer, elem_size, dims).mutate(e);
}
stmt substitute_buffer(const stmt& s, var buffer, const expr& elem_size, const std::vector<dim_expr>& dims) {
  scoped_trace trace("substitute_buffer");
  return buffer_substitutor(buffer, elem_size, dims).mutate(s);
}
expr substitute_bounds(const expr& e, var buffer, const box_expr& bounds) {
  return substitute_bounds_impl(e, buffer, bounds);
}
stmt substitute_bounds(const stmt& s, var buffer, const box_expr& bounds) {
  scoped_trace trace("substitute_bounds");
  return substitute_bounds_impl(s, buffer, bounds);
}
expr substitute_bounds(const expr& e, var buffer, int dim, const interval_expr& bounds) {
  return substitute_bounds_impl(e, buffer, dim, bounds);
}
stmt substitute_bounds(const stmt& s, var buffer, int dim, const interval_expr& bounds) {
  scoped_trace trace("substitute_bounds");
  return substitute_bounds_impl(s, buffer, dim, bounds);
}

namespace {

class slice_updater : public node_mutator {
  var sym;
  span<const int> slices;

public:
  slice_updater(var sym, span<const int> slices) : sym(sym), slices(slices) {}

  void visit(const call* op) override {
    switch (op->intrinsic) {
    case intrinsic::buffer_min:
    case intrinsic::buffer_max:
    case intrinsic::buffer_stride:
    case intrinsic::buffer_fold_factor:
      if (is_variable(op->args[0], sym)) {
        auto dim = as_constant(op->args[1]);
        assert(dim);
        index_t new_dim = *dim;
        for (int i = static_cast<int>(slices.size()) - 1; i >= 0; --i) {
          if (slices[i] == new_dim) {
            // This dimension is gone.
            set_result(expr());
            return;
          } else if (slices[i] < new_dim) {
            --new_dim;
          }
        }
        if (new_dim != *dim) {
          set_result(call::make(op->intrinsic, {op->args[0], new_dim}));
        } else {
          set_result(op);
        }
        return;
      }
      break;
    case intrinsic::buffer_at:
      if (is_variable(op->args[0], sym)) {
        std::vector<expr> args = op->args;
        for (int i = static_cast<int>(slices.size()) - 1; i >= 0; --i) {
          if (slices[i] + 1 < static_cast<int>(args.size())) {
            args.erase(args.begin() + slices[i] + 1);
          }
        }
        bool changed = args.size() < op->args.size();
        for (expr& i : args) {
          expr new_i = mutate(i);
          changed = changed || !new_i.same_as(i);
          i = new_i;
        }
        if (changed) {
          set_result(call::make(intrinsic::buffer_at, std::move(args)));
        } else {
          set_result(op);
        }
        return;
      }
      break;
    default: break;
    }
    node_mutator::visit(op);
  }
};

}  // namespace

expr update_sliced_buffer_metadata(const expr& e, var buf, span<const int> slices) {
  scoped_trace trace("update_sliced_buffer_metadata");
  return slice_updater(buf, slices).mutate(e);
}

interval_expr update_sliced_buffer_metadata(const interval_expr& x, var buf, span<const int> slices) {
  scoped_trace trace("update_sliced_buffer_metadata");
  return slice_updater(buf, slices).mutate(x);
}

dim_expr update_sliced_buffer_metadata(const dim_expr& x, var buf, span<const int> slices) {
  scoped_trace trace("update_sliced_buffer_metadata");
  slice_updater m(buf, slices);
  return {m.mutate(x.bounds), m.mutate(x.stride), m.mutate(x.fold_factor)};
}

}  // namespace slinky<|MERGE_RESOLUTION|>--- conflicted
+++ resolved
@@ -368,7 +368,6 @@
   }
 }
 
-<<<<<<< HEAD
 template <typename T>
 auto mutate_let(substitutor* this_, const T* op) {
   std::vector<std::pair<var, expr>> lets = op->lets;
@@ -382,35 +381,6 @@
     if (!decl.defined()) {
       this_->exit_decls(decls_entered);
       break;
-=======
-// This base class helps substitute implementations handle shadowing correctly.
-class substitutor : public node_mutator {
-public:
-  // Implementation of substitution for vars.
-  virtual var visit_symbol(var x) { return x; }
-
-  // Implementation of substitution for slice bodies.
-  virtual stmt mutate_slice_body(var sym, var src, span<const int> slices, stmt body) = 0;
-
-  // Implementation of substitution for buffer intrinsics.
-  virtual expr mutate_buffer_intrinsic(const call* op, intrinsic fn, var buf, span<const expr> args) {
-    return expr(op);
-  }
-  virtual expr mutate_buffer_dim_intrinsic(const call* op, intrinsic fn, var buf, int dim) { return expr(op); }
-
-  // The implementation must provide the maximum rank of any substitution of buffer metadata for x.
-  virtual std::size_t get_target_buffer_rank(var x) { return 0; }
-
-  // Allow substitution inside a declaration of `x`.
-  virtual bool allow_substitute(const var& x) const { return true; }
-
-  template <typename T>
-  T mutate_decl_body(var sym, const T& x) {
-    if (allow_substitute(sym)) {
-      return mutate(x);
-    } else {
-      return x;
->>>>>>> feb7ecf7
     }
     changed = changed || decl != s.first;
     s.first = decl;
@@ -438,7 +408,6 @@
   }
 }
 
-<<<<<<< HEAD
 void substitutor::visit(const let* op) { set_result(mutate_let(this, op)); }
 void substitutor::visit(const let_stmt* op) { set_result(mutate_let(this, op)); }
 
@@ -483,53 +452,6 @@
   for (const dim_expr& i : op->dims) {
     dims.push_back({mutate(i.bounds), mutate(i.stride), mutate(i.fold_factor)});
     changed = changed || !dims.back().same_as(i);
-=======
-  void visit(const let* op) override { set_result(mutate_let(op)); }
-  void visit(const let_stmt* op) override { set_result(mutate_let(op)); }
-
-  void visit(const loop* op) override {
-    interval_expr bounds = mutate(op->bounds);
-    expr step = mutate(op->step);
-    stmt body = mutate_decl_body(op->sym, op->body);
-    if (bounds.same_as(op->bounds) && step.same_as(op->step) && body.same_as(op->body)) {
-      set_result(op);
-    } else {
-      set_result(loop::make(op->sym, op->max_workers, std::move(bounds), std::move(step), std::move(body)));
-    }
-  }
-  void visit(const allocate* op) override {
-    expr elem_size = mutate(op->elem_size);
-    std::vector<dim_expr> dims;
-    dims.reserve(op->dims.size());
-    bool changed = false;
-    for (const dim_expr& i : op->dims) {
-      dims.push_back({mutate(i.bounds), mutate(i.stride), mutate(i.fold_factor)});
-      changed = changed || !dims.back().same_as(i);
-    }
-    stmt body = mutate_decl_body(op->sym, op->body);
-    if (!changed && elem_size.same_as(op->elem_size) && body.same_as(op->body)) {
-      set_result(op);
-    } else {
-      set_result(allocate::make(op->sym, op->storage, std::move(elem_size), std::move(dims), std::move(body)));
-    }
-  }
-  void visit(const make_buffer* op) override {
-    expr base = mutate(op->base);
-    expr elem_size = mutate(op->elem_size);
-    std::vector<dim_expr> dims;
-    dims.reserve(op->dims.size());
-    bool changed = false;
-    for (const dim_expr& i : op->dims) {
-      dims.push_back({mutate(i.bounds), mutate(i.stride), mutate(i.fold_factor)});
-      changed = changed || !dims.back().same_as(i);
-    }
-    stmt body = mutate_decl_body(op->sym, op->body);
-    if (!changed && base.same_as(op->base) && elem_size.same_as(op->elem_size) && body.same_as(op->body)) {
-      set_result(op);
-    } else {
-      set_result(make_buffer::make(op->sym, std::move(base), std::move(elem_size), std::move(dims), std::move(body)));
-    }
->>>>>>> feb7ecf7
   }
   var sym = enter_decl(op->sym);
   stmt body = sym.defined() ? mutate(op->body) : op->body;
@@ -581,7 +503,6 @@
   exit_decls();
 }
 
-<<<<<<< HEAD
 namespace {
 
 interval_expr substitute_crop_bounds(substitutor* this_, var new_src, var src, int dim, const interval_expr& bounds) {
@@ -604,29 +525,6 @@
     if (new_bounds.defined() && !match_call(new_bounds, intrinsic::buffer_max, new_src, dim)) {
       // The substitution changed the implicit clamp, include it.
       result.max = min(result.max, new_bounds);
-=======
-  interval_expr substitute_crop_bounds(var new_src, var src, int dim, const interval_expr& bounds) {
-    // When substituting crop bounds, we need to apply the implicit clamp, which uses buffer_min(src, dim) and
-    // buffer_max(src, dim).
-    interval_expr result = mutate(bounds);
-    if (match_call(result.min, intrinsic::buffer_min, new_src, dim)) {
-      result.min = expr();
-    } else if (!match_call(bounds.min, intrinsic::buffer_min, src, dim)) {
-      expr new_bounds = mutate_buffer_dim_intrinsic(nullptr, intrinsic::buffer_min, src, dim);
-      if (new_bounds.defined() && !match_call(new_bounds, intrinsic::buffer_min, new_src, dim)) {
-        // The substitution changed the implicit clamp, include it.
-        result.min = max(result.min, new_bounds);
-      }
-    }
-    if (match_call(result.max, intrinsic::buffer_max, new_src, dim)) {
-      result.max = expr();
-    } else if (!match_call(bounds.max, intrinsic::buffer_max, src, dim)) {
-      expr new_bounds = mutate_buffer_dim_intrinsic(nullptr, intrinsic::buffer_max, src, dim);
-      if (new_bounds.defined() && !match_call(new_bounds, intrinsic::buffer_max, new_src, dim)) {
-        // The substitution changed the implicit clamp, include it.
-        result.max = min(result.max, new_bounds);
-      }
->>>>>>> feb7ecf7
     }
   }
   return result;
@@ -667,7 +565,6 @@
   exit_decls();
 }
 
-<<<<<<< HEAD
 void substitutor::visit(const call* op) {
   std::vector<expr> args;
   args.reserve(op->args.size());
@@ -689,33 +586,6 @@
             assert(!match_call(min, intrinsic::buffer_min, *buf, d));
             args.resize(std::max(args.size(), d + 2));
             args[d + 1] = min;
-=======
-  void visit(const call* op) override {
-    std::vector<expr> args;
-    args.reserve(op->args.size());
-    bool changed = false;
-    for (const expr& i : op->args) {
-      args.push_back(mutate(i));
-      changed = changed || !args.back().same_as(i);
-    }
-    if (is_buffer_intrinsic(op->intrinsic) && !args.empty() && args.front().defined()) {
-      auto buf = as_variable(args[0]);
-      assert(buf);
-      if (op->intrinsic == intrinsic::buffer_at) {
-        const std::size_t buf_rank = std::max(args.size() - 1, get_target_buffer_rank(*buf));
-        for (std::size_t d = 0; d < buf_rank; ++d) {
-          if (d + 1 >= args.size() || !args[d + 1].defined()) {
-            // buffer_at has an implicit buffer_min if it is not defined.
-            expr min = mutate_buffer_dim_intrinsic(nullptr, intrinsic::buffer_min, *buf, d);
-            if (min.defined()) {
-              assert(!match_call(min, intrinsic::buffer_min, *buf, d));
-              args.resize(std::max(args.size(), d + 2));
-              args[d + 1] = min;
-              changed = true;
-            }
-          } else if (d + 1 < args.size() && match_call(args[d + 1], intrinsic::buffer_min, *buf, d)) {
-            args[d + 1] = expr();
->>>>>>> feb7ecf7
             changed = true;
           }
         } else if (d + 1 < args.size() && match_call(args[d + 1], intrinsic::buffer_min, *buf, d)) {
@@ -823,17 +693,10 @@
   } else {
     set_result(op);
   }
-<<<<<<< HEAD
   exit_decls();
 }
 
 namespace {
-=======
-  
-  // Silences a weird warning on clang. It seems like this should be in the base class (and it is).
-  using node_mutator::visit;
-};
->>>>>>> feb7ecf7
 
 // A substutitor implementation for target vars
 class var_substitutor : public substitutor {
