#include "builder/optimizations.h"

#include <cassert>
#include <cstddef>
#include <cstdlib>
#include <map>
#include <optional>
#include <set>
#include <tuple>
#include <utility>
#include <vector>

#include "builder/node_mutator.h"
#include "builder/simplify.h"
#include "builder/substitute.h"
#include "runtime/buffer.h"
#include "runtime/depends_on.h"
#include "runtime/evaluate.h"
#include "runtime/expr.h"

namespace slinky {

namespace {

dim_expr select(const expr& c, dim_expr t, dim_expr f) {
<<<<<<< HEAD
=======
  // dim_expr allows fold_factor to be undefined to indicate `unfolded`, but we can't rely on that here.
  if (!t.fold_factor.defined()) t.fold_factor = dim::unfolded;
  if (!f.fold_factor.defined()) f.fold_factor = dim::unfolded;
>>>>>>> 8232e631
  return {
      select(c, std::move(t.bounds), std::move(f.bounds)),
      select(c, std::move(t.stride), std::move(f.stride)),
      select(c, std::move(t.fold_factor), std::move(f.fold_factor)),
  };
}

// Checks if the copy operands `src_x` and `dst_x` represent a simple copy that can be handled by slinky::copy.
bool is_copy(var src, expr src_x, int src_d, var dst, var dst_x, int dst_d, expr& at, dim_expr& src_dim) {
  if (const class select* s = src_x.as<class select>()) {
    // The src is a select of two things that might both be copies.
    expr at_t = at;
    expr at_f = at;
    dim_expr src_dim_t = src_dim;
    dim_expr src_dim_f = src_dim;
    if (is_copy(src, s->true_value, src_d, dst, dst_x, dst_d, at_t, src_dim_t) &&
        is_copy(src, s->false_value, src_d, dst, dst_x, dst_d, at_f, src_dim_f)) {
      at = select(s->condition, at_t, at_f);
      src_dim = select(s->condition, src_dim_t, src_dim_f);
      return true;
    } else {
      return false;
    }
  } else if (!depends_on(src_x, dst_x).any()) {
    // This is a broadcast because the src_x is constant w.r.t. dst_x.
    at = src_x;
    src_dim.stride = 0;
    src_dim.fold_factor = dim::unfolded;
    return true;
  } else {
    expr offset = simplify(src_x - dst_x);
    if (!depends_on(offset, dst_x).any()) {
      // The difference of src_x and dst_x does not depend on dst_x, it's a simple copy.
<<<<<<< HEAD
      src_dim.bounds &= (buffer_bounds(src, src_d) - offset);
      at = src_dim.bounds.min + offset;
=======
      if (is_zero(offset)) {
        // If the offset is zero, the index we want for the buffer_at call is buffer_min(src, src_d), which is
        // definitely in bounds, so we don't need to clamp it.
        src_dim.bounds = buffer_bounds(src, src_d);
        at = src_dim.bounds.min;
      } else {
        // The offset is non-zero, we might go out of bounds with our buffer_at call. To avoid this, we need to
        // clamp to the intersection of the src and dst buffers, like copy would have done.
        src_dim.bounds &= (buffer_bounds(src, src_d) - offset);
        at = src_dim.bounds.min + offset;
      }
>>>>>>> 8232e631
      return true;
    } else {
      return false;
    }
  }
}

bool is_copy(const copy_stmt* op, int src_d, int dst_d, expr& at, dim_expr& src_dim) {
  // We might not have an src dim if we're trying to broadcast.
  expr src_x = src_d >= 0 ? op->src_x[src_d] : expr();
  return is_copy(op->src, src_x, src_d, op->dst, op->dst_x[dst_d], dst_d, at, src_dim);
}

// `dst_d` may be a copy dim of `op` if it is used by exactly one src dim, where it might be a copy, or zero src dims,
// where it is a broadcast.
bool is_copy_dst_dim(const copy_stmt* op, int dst_d, int& src_d) {
  src_d = -1;
  for (int i = 0; i < static_cast<int>(op->src_x.size()); ++i) {
    if (depends_on(op->src_x[i], op->dst_x[dst_d]).any()) {
      if (src_d == -1) {
        src_d = i;
      } else {
        // dst_x[dst_d] is used by more than one src, we can't handle it with a copy.
        return false;
      }
    }
  }
  return true;
}

std::vector<expr> buffer_mins(var buf, std::size_t rank) {
  std::vector<expr> result(rank);
  for (int i = 0; i < static_cast<int>(rank); ++i) {
    result[i] = buffer_min(buf, i);
  }
  return result;
}

class buffer_aliaser : public node_mutator {
  struct buffer_alias {
    std::vector<dim_expr> dims;
    std::vector<expr> at;
  };

  class buffer_info {
  public:
    std::vector<dim_expr> dims;
    std::map<var, buffer_alias> can_alias_;
    std::set<var> cannot_alias_;

  public:
    buffer_info(std::vector<dim_expr> dims) : dims(std::move(dims)) {}

    std::map<var, buffer_alias>& can_alias() { return can_alias_; }
    const std::map<var, buffer_alias>& can_alias() const { return can_alias_; }

    void maybe_alias(var s, buffer_alias a) {
      if (!cannot_alias_.count(s)) {
        can_alias_[s] = std::move(a);
      }
    }

    void do_not_alias(var s) {
      can_alias_.erase(s);
      cannot_alias_.insert(s);
    }
  };
  symbol_map<buffer_info> alias_info;
  symbol_map<bool> do_not_alias;

public:
  void visit(const allocate* op) override {
    bool do_not_alias_sym = false;
    for (const dim_expr& d : op->dims) {
      if (d.fold_factor.defined()) {
        // This buffer can't be aliased.
        do_not_alias_sym = true;
      }
    }
    auto set_do_not_alias = set_value_in_scope(do_not_alias, op->sym, do_not_alias_sym);

    // When we allocate a buffer, we can look for all the uses of this buffer. If it is:
    // - consumed elemenwise,
    // - consumed by a producer that has an output that we can re-use,
    // - not consumed after the buffer it aliases to is produced,
    // - doesn't have any folded dimensions,
    // then we can alias it to the buffer produced by its consumer.

    // Start out by setting it to elementwise.
    auto s = set_value_in_scope(alias_info, op->sym, buffer_info(op->dims));
    stmt body = mutate(op->body);
    const std::map<var, buffer_alias>& can_alias = alias_info[op->sym]->can_alias();

    if (!can_alias.empty()) {
      const std::pair<var, buffer_alias>& target = *can_alias.begin();
      var target_var = target.first;
      const buffer_alias& alias = target.second;

      // Replace the allocation with a buffer using the dims the alias wants.
      stmt result =
          make_buffer::make(op->sym, buffer_at(target_var, alias.at), op->elem_size, alias.dims, std::move(body));
      // If we aliased the source and destination of a copy, replace the copy with a pad.
      stmt pad_result = recursive_mutate<copy_stmt>(result, [a = op->sym, b = target_var](const copy_stmt* op) {
        if (!((op->src == a && op->dst == b) || (op->src == b && op->dst == a))) {
          // Not this copy.
          return stmt(op);
        }
        if (!op->padding || op->padding->empty()) {
          // No padding, this copy is now a no-op.
          return stmt();
        }
        // Make a call to `pad`.
        call_stmt::attributes pad_attrs;
        pad_attrs.name = "pad";
        return call_stmt::make(
            [padding = *op->padding](const call_stmt* op, const eval_context& ctx) -> index_t {
              const raw_buffer* src_buf = ctx.lookup_buffer(op->inputs[0]);
              const raw_buffer* dst_buf = ctx.lookup_buffer(op->outputs[0]);
              ctx.pad(src_buf->dims, *dst_buf, padding.data());
              return 0;
            },
            {op->src}, {op->dst}, std::move(pad_attrs));
      });
      if (pad_result.same_as(result)) {
        // This wasn't a copy, we actually did some computation in place. We can't alias another buffer to this target
        // without understanding the lifetimes more carefully.
        // TODO: I think this is a hack, but I'm not sure. I think maybe the proper thing to do is track a box_expr
        // of the region that has been aliased so far, and allow another alias as long as it does not intersect that
        // region. That will likely be very difficult to do symbolically.
        for (std::optional<buffer_info>& i : alias_info) {
          if (!i) continue;
          i->do_not_alias(target_var);
        }
      }
<<<<<<< HEAD
      // We might have thought we could alias this both ways (src -> dst and dst -> src), we only want to do one of them.
=======
      // We may attempt to alias this both ways (src -> dst and dst -> src), we only want to do one of them.
>>>>>>> 8232e631
      if (alias_info[target_var]) {
        alias_info[target_var]->do_not_alias(op->sym);
      }
      set_result(pad_result);
    } else if (!body.same_as(op->body)) {
      set_result(clone_with_new_body(op, std::move(body)));
    } else {
      set_result(op);
    }

    // When an allocation goes out of scope, we should remove it as an aliasing candidate.
    for (std::optional<buffer_info>& i : alias_info) {
      if (i) i->do_not_alias(op->sym);
    }
  }

  bool can_alias(var x) {
    std::optional<bool> no_alias = do_not_alias[x];
    return !no_alias || !*no_alias;
  }

  void visit(const call_stmt* op) override {
    set_result(op);
    if (!op->attrs.allow_in_place) {
      // This call does not allow aliasing an input to an output.
      return;
    }
    for (var o : op->outputs) {
      if (!can_alias(o)) continue;
      for (var i : op->inputs) {
        std::optional<buffer_info>& input_info = alias_info[i];
        if (input_info) {
          buffer_alias a;
          a.dims = buffer_dims(o, input_info->dims.size());
          a.at = buffer_mins(o, input_info->dims.size());
          input_info->maybe_alias(o, std::move(a));
        }
      }
    }
  }

  void visit(const copy_stmt* op) override {
    set_result(op);

    if (alias_info[op->dst] && can_alias(op->src)) {
      // We allocated the dst. We might be able to replace the allocation with an alias of the src.
      // This case is a straightforward use of is_copy, which produces the dims that should be the src of a copy, which
      // are the same dimensions we want the dst to be.
      std::optional<buffer_info>& info = alias_info[op->dst];

      buffer_alias a;
      a.at.resize(op->src_x.size());
      a.dims = info->dims;
      bool alias_valid = true;
      for (int dst_d = 0; dst_d < static_cast<int>(op->dst_x.size()); ++dst_d) {
        int src_d;
        if (!is_copy_dst_dim(op, dst_d, src_d)) {
          alias_valid = false;
          break;
        }

        expr at_unused;
        expr& at = src_d >= 0 ? a.at[src_d] : at_unused;
<<<<<<< HEAD
        a.dims[dst_d].stride = buffer_stride(op->src, src_d);
        a.dims[dst_d].fold_factor = buffer_fold_factor(op->src, src_d);
=======
>>>>>>> 8232e631
        if (!is_copy(op, src_d, dst_d, at, a.dims[dst_d])) {
          alias_valid = false;
          break;
        }
      }
      if (alias_valid) {
        info->maybe_alias(op->src, std::move(a));
      }
    }
    if (alias_info[op->src] && can_alias(op->dst)) {
      // We allocated the src. We might be able to replace the allocation with an alias of the dst.
      // In this case, we're going to make the src an alias of another buffer. We're more limited in what we can do here
      // vs. the above case, because we can't expect producers to handle everything the copy is doing (such as
      // broadcasting).
      std::optional<buffer_info>& info = alias_info[op->src];

      buffer_alias a;
      a.at.resize(op->dst_x.size());
      a.dims.resize(op->src_x.size());
      assert(op->src_x.size() == info->dims.size());
      for (int dst_d = 0; dst_d < static_cast<int>(op->dst_x.size()); ++dst_d) {
        int src_d;
        if (!is_copy_dst_dim(op, dst_d, src_d)) {
          return;
        }

        if (src_d < 0) {
          // We can't handle a broadcast here, because we can't ask the producer of our src to produce more dimensions.
          return;
        }

        expr offset = simplify(op->src_x[src_d] - op->dst_x[dst_d]);
        if (depends_on(offset, op->dst_x[dst_d]).any()) {
          // This is not a simple copy, we can't handle it here.
          return;
        }

        a.dims[src_d] = {
            buffer_bounds(op->dst, dst_d) & info->dims[src_d].bounds,
            buffer_stride(op->dst, dst_d),
            buffer_fold_factor(op->dst, dst_d),
        };
        a.at[dst_d] = max(buffer_min(op->dst, dst_d) - offset, info->dims[dst_d].bounds.min);
      }

      for (const dim_expr& d : a.dims) {
        if (!d.stride.defined()) {
          // We didn't define all the dimensions of the buffer we want to replace.
          return;
        }
      }

      info->maybe_alias(op->dst, std::move(a));
    }
  }

  void merge_alias_info(symbol_map<buffer_info> add) {
    alias_info.reserve(std::max(alias_info.size(), add.size()));
    for (std::size_t i = 0; i < add.size(); ++i) {
      if (!add[i]) continue;
      std::optional<buffer_info>& info = alias_info[i];
      if (!info) {
        info = std::move(add[i]);
      } else {
        for (auto& j : add[i]->can_alias()) {
          info->maybe_alias(j.first, std::move(j.second));
        }
      }
    }
  }

  void visit(const slice_buffer* op) override {
    // We need to know which alias candidates are added inside this slice.
    symbol_map<buffer_info> old_alias_info(alias_info.size());
    std::swap(old_alias_info, alias_info);
    for (std::size_t i = 0; i < old_alias_info.size(); ++i) {
      if (old_alias_info[i]) {
        alias_info[i] = buffer_info(old_alias_info[i]->dims);
      }
    }

    auto set_info_sym = set_value_in_scope(alias_info, op->sym, alias_info[op->src]);
    node_mutator::visit(op);

    // If we chose to alias this buffer, we need to insert offsets for where we sliced it.
    for (std::optional<buffer_info>& i : alias_info) {
      if (!i) continue;
      auto j = i->can_alias().find(op->sym);
      if (j != i->can_alias().end()) {
        std::vector<expr>& at = j->second.at;
        for (std::size_t d = 0; d < op->at.size(); ++d) {
          if (!op->at[d].defined()) continue;
          at.insert(at.begin() + d, op->at[d]);
        }
      }
    }

    // Add the old alias candidates back to the alias info.
    merge_alias_info(std::move(old_alias_info));
  }

  void visit(const slice_dim* op) override {
    // We need to know which alias candidates are added inside this slice.
    symbol_map<buffer_info> old_alias_info(alias_info.size());
    std::swap(old_alias_info, alias_info);
    for (std::size_t i = 0; i < old_alias_info.size(); ++i) {
      if (old_alias_info[i]) {
        alias_info[i] = buffer_info(old_alias_info[i]->dims);
      }
    }

    auto set_info_sym = set_value_in_scope(alias_info, op->sym, alias_info[op->src]);
    node_mutator::visit(op);

    // If we chose to alias this buffer, we need to insert offsets for where we sliced it.
    for (std::optional<buffer_info>& i : alias_info) {
      if (!i) continue;
      auto j = i->can_alias().find(op->sym);
      if (j != i->can_alias().end()) {
        std::vector<expr>& at = j->second.at;
        at.insert(at.begin() + op->dim, op->at);
      }
    }

    // Add the old alias candidates back to the alias info.
    merge_alias_info(std::move(old_alias_info));
  }

  void visit(const clone_buffer* op) override {
    auto set_info_sym = set_value_in_scope(alias_info, op->sym, alias_info[op->src]);
    node_mutator::visit(op);

    // Alias candidates for op->sym are also alias candidates for op->src.
    std::optional<buffer_info> sym_info = std::move(alias_info[op->sym]);
    if (sym_info) {
      std::optional<buffer_info>& src_info = alias_info[op->src];
      if (!src_info) {
        src_info = std::move(sym_info);
      } else {
        for (auto& j : sym_info->can_alias()) {
          src_info->maybe_alias(j.first, std::move(j.second));
        }
      }
    }
  }

  void visit(const truncate_rank*) override { std::abort(); }
};

}  // namespace

stmt alias_buffers(const stmt& s) { return buffer_aliaser().mutate(s); }

stmt implement_copy(const copy_stmt* op, node_context& ctx) {
  // Start by making a call to copy.
  call_stmt::attributes copy_attrs;
  copy_attrs.name = "copy";
  stmt result = call_stmt::make(
      [padding = op->padding](const call_stmt* op, const eval_context& ctx) -> index_t {
        const raw_buffer* src_buf = ctx.lookup_buffer(op->inputs[0]);
        const raw_buffer* dst_buf = ctx.lookup_buffer(op->outputs[0]);
        const void* pad_value = (!padding || padding->empty()) ? nullptr : padding->data();
        ctx.copy(*src_buf, *dst_buf, pad_value);
        return 0;
      },
      {op->src}, {op->dst}, std::move(copy_attrs));

  std::vector<expr> src_x = op->src_x;
  std::vector<var> dst_x = op->dst_x;
  std::vector<dim_expr> src_dims;

  // If we just leave these two arrays alone, the copy will be correct, but slow.
  // We can speed it up by finding dimensions we can let pass through to the copy.
  for (int dst_d = 0; dst_d < static_cast<int>(dst_x.size()); ++dst_d) {
    int src_d;
    if (!is_copy_dst_dim(op, dst_d, src_d)) {
      continue;
    }

    dim_expr src_dim = {buffer_bounds(op->dst, dst_d), 0, dim::unfolded};
    if (src_d >= 0) {
      src_dim.stride = buffer_stride(op->src, src_d);
      src_dim.fold_factor = buffer_fold_factor(op->src, src_d);
    }
    expr at;
    if (is_copy(op, src_d, dst_d, at, src_dim)) {
      src_dims.push_back(src_dim);
      if (at.defined()) {
        src_x[src_d] = at;
      }
      dst_x[dst_d] = var();
    }
  }

  // TODO: Try to optimize reshapes, where the index of the input is an "unpacking" of a flat index of the output.
  // This will require the simplifier to understand the constraints implied by the checks on the buffer metadata
  // at the beginning of the pipeline, e.g. that buffer_stride(op->dst, d) == buffer_stride(op->dst, d - 1) *
  // buffer_extent(op->dst, d - 1).

  // Rewrite the source buffer to be only the dimensions of the src we want to pass to copy.
  result = make_buffer::make(op->src, buffer_at(op->src, src_x), buffer_elem_size(op->src), src_dims, result);

  // Any dimensions left need loops and slices.
  // We're going to make slices here, which invalidates buffer metadata calls in the body. To avoid breaking
  // the body, we'll make lets of the buffer metadata outside the loops.
  // TODO: Is this really the right thing to do, or is it an artifact of a bad idea/implementation?
  std::vector<std::pair<var, expr>> lets;
  var let_id = ctx.insert_unique();
  auto do_substitute = [&](const expr& value) {
    stmt new_result = substitute(result, value, variable::make(let_id));
    if (!new_result.same_as(result)) {
      lets.push_back({let_id, value});
      let_id = ctx.insert_unique();
      result = std::move(new_result);
    }
  };
  for (int d = 0; d < static_cast<index_t>(op->dst_x.size()); ++d) {
    do_substitute(buffer_min(op->dst, d));
    do_substitute(buffer_max(op->dst, d));
    do_substitute(buffer_stride(op->dst, d));
    do_substitute(buffer_fold_factor(op->dst, d));
  }

  for (int d = 0; d < static_cast<index_t>(dst_x.size()); ++d) {
    if (!dst_x[d].defined()) continue;
    result = slice_dim::make(op->dst, op->dst, d, dst_x[d], result);
    result = loop::make(dst_x[d], loop::serial, buffer_bounds(op->dst, d), 1, result);
  }
  return let_stmt::make(std::move(lets), result);
}

stmt implement_copies(const stmt& s, node_context& ctx) {
  return recursive_mutate<copy_stmt>(s, [&](const copy_stmt* op) { return implement_copy(op, ctx); });
}

namespace {

class race_condition_fixer : public node_mutator {
  symbol_map<bool> mutated;

public:
  void visit(const loop* op) override {
    // TODO: This inserts clone_buffer ops even for pipelined loops that don't need them, because we know that that
    // particular stage of the pipeline will not be executed by more than one thread concurrently.
    if (op->is_serial()) {
      node_mutator::visit(op);
      return;
    }

    // We've hit a parallel loop. The buffers that are allocated outside this loop, but mutated inside this loop, will
    // be true in the mutated map. We need to make copies of these buffers upon entering the loop.
    stmt body = mutate(op->body);
    for (std::size_t i = 0; i < mutated.size(); ++i) {
      if (mutated[i] && *mutated[i]) {
        body = clone_buffer::make(var(i), var(i), body);
      }
    }
    if (body.same_as(op->body)) {
      set_result(op);
    } else {
      set_result(loop::make(op->sym, op->max_workers, op->bounds, op->step, std::move(body)));
    }
  }

  template <typename T>
  void visit_buffer_allocator(const T* op) {
    // Buffers start out not mutated.
    auto s = set_value_in_scope(mutated, op->sym, false);
    node_mutator::visit(op);
  }

  void visit(const allocate* op) override { visit_buffer_allocator(op); }
  void visit(const make_buffer* op) override { visit_buffer_allocator(op); }
  void visit(const clone_buffer* op) override { visit_buffer_allocator(op); }

  template <typename T>
  void visit_buffer_mutator(const T* op) {
    mutated[op->sym] = true;
    node_mutator::visit(op);
  }

  void visit(const crop_buffer* op) override { visit_buffer_mutator(op); }
  void visit(const crop_dim* op) override { visit_buffer_mutator(op); }
  void visit(const slice_buffer* op) override { visit_buffer_mutator(op); }
  void visit(const slice_dim* op) override { visit_buffer_mutator(op); }
  void visit(const truncate_rank* op) override { visit_buffer_mutator(op); }
};

}  // namespace

stmt fix_buffer_races(const stmt& s) { return race_condition_fixer().mutate(s); }

}  // namespace slinky<|MERGE_RESOLUTION|>--- conflicted
+++ resolved
@@ -23,12 +23,6 @@
 namespace {
 
 dim_expr select(const expr& c, dim_expr t, dim_expr f) {
-<<<<<<< HEAD
-=======
-  // dim_expr allows fold_factor to be undefined to indicate `unfolded`, but we can't rely on that here.
-  if (!t.fold_factor.defined()) t.fold_factor = dim::unfolded;
-  if (!f.fold_factor.defined()) f.fold_factor = dim::unfolded;
->>>>>>> 8232e631
   return {
       select(c, std::move(t.bounds), std::move(f.bounds)),
       select(c, std::move(t.stride), std::move(f.stride)),
@@ -62,10 +56,6 @@
     expr offset = simplify(src_x - dst_x);
     if (!depends_on(offset, dst_x).any()) {
       // The difference of src_x and dst_x does not depend on dst_x, it's a simple copy.
-<<<<<<< HEAD
-      src_dim.bounds &= (buffer_bounds(src, src_d) - offset);
-      at = src_dim.bounds.min + offset;
-=======
       if (is_zero(offset)) {
         // If the offset is zero, the index we want for the buffer_at call is buffer_min(src, src_d), which is
         // definitely in bounds, so we don't need to clamp it.
@@ -77,7 +67,6 @@
         src_dim.bounds &= (buffer_bounds(src, src_d) - offset);
         at = src_dim.bounds.min + offset;
       }
->>>>>>> 8232e631
       return true;
     } else {
       return false;
@@ -212,11 +201,7 @@
           i->do_not_alias(target_var);
         }
       }
-<<<<<<< HEAD
-      // We might have thought we could alias this both ways (src -> dst and dst -> src), we only want to do one of them.
-=======
       // We may attempt to alias this both ways (src -> dst and dst -> src), we only want to do one of them.
->>>>>>> 8232e631
       if (alias_info[target_var]) {
         alias_info[target_var]->do_not_alias(op->sym);
       }
@@ -280,11 +265,8 @@
 
         expr at_unused;
         expr& at = src_d >= 0 ? a.at[src_d] : at_unused;
-<<<<<<< HEAD
         a.dims[dst_d].stride = buffer_stride(op->src, src_d);
         a.dims[dst_d].fold_factor = buffer_fold_factor(op->src, src_d);
-=======
->>>>>>> 8232e631
         if (!is_copy(op, src_d, dst_d, at, a.dims[dst_d])) {
           alias_valid = false;
           break;
