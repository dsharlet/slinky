--- conflicted
+++ resolved
@@ -485,12 +485,8 @@
           fwd.dims = buffer_dims(o, rank);
           fwd.at = buffer_mins(i, rank);
           fwd.assume_in_bounds = true;
-<<<<<<< HEAD
           fwd.may_mutate = false;
-          fwd.permutation.resize(output_info->dims.size());
-=======
           fwd.permutation.resize(rank);
->>>>>>> 3a53afae
           std::iota(fwd.permutation.begin(), fwd.permutation.end(), 0);
           input_info->maybe_alias(o, std::move(fwd));
 
@@ -502,12 +498,8 @@
           }
           back.at = buffer_mins(o, rank);
           back.assume_in_bounds = true;
-<<<<<<< HEAD
           back.may_mutate = true;
-          back.permutation.resize(input_info->dims.size());
-=======
           back.permutation.resize(rank);
->>>>>>> 3a53afae
           std::iota(back.permutation.begin(), back.permutation.end(), 0);
           output_info->maybe_alias(i, std::move(back));
         }
