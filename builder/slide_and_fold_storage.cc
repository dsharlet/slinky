--- conflicted
+++ resolved
@@ -108,7 +108,6 @@
     int max_workers;
     std::unique_ptr<symbol_map<box_expr>> buffer_bounds;
 
-<<<<<<< HEAD
     // The next few fields relate to implementing synchronization in pipelined loops. In a pipelined loop, we
     // treat a sequence of stmts as "stages" in the pipeline, where we add synchronization to cause the loop
     // to appear to be executed serially to the stages: a stage can assume the same stage for a previous iteration has
@@ -136,10 +135,7 @@
       return true;
     }
 
-    loop_info(node_context& ctx, symbol_id sym, expr orig_min, interval_expr bounds, expr step, int max_workers)
-=======
-    loop_info(var sym, expr orig_min, interval_expr bounds, expr step, int max_workers)
->>>>>>> 1b9e2c6b
+    loop_info(node_context& ctx, var sym, expr orig_min, interval_expr bounds, expr step, int max_workers)
         : sym(sym), orig_min(orig_min), bounds(bounds), step(step), max_workers(max_workers),
           buffer_bounds(std::make_unique<symbol_map<box_expr>>()), semaphores(ctx, ctx.name(sym) + "_semaphores"),
           worker_count(ctx, ctx.name(sym) + "_worker_count") {}
@@ -152,8 +148,7 @@
   symbol_map<box_expr>& current_buffer_bounds() { return *loops.back().buffer_bounds; }
 
   slide_and_fold(node_context& ctx) : ctx(ctx), x(ctx.insert_unique("_x")) {
-<<<<<<< HEAD
-    loops.emplace_back(ctx, 0, expr(), interval_expr::none(), expr(), loop::serial);
+    loops.emplace_back(ctx, var(), expr(), interval_expr::none(), expr(), loop::serial);
   }
 
   stmt mutate(const stmt& s) override {
@@ -164,21 +159,17 @@
     // pipeline stage.
     loop_info& l = loops.back();
     if (l.stage) {
-      expr loop_var = variable::make(l.sym);
       result = block::make({
           // Wait for the previous iteration of this stage to complete.
-          check::make(semaphore_wait(buffer_at(l.semaphores, std::vector<expr>{*l.stage, loop_var - l.step}))),
+          check::make(semaphore_wait(buffer_at(l.semaphores, std::vector<expr>{*l.stage, l.sym - l.step}))),
           result,
           // Signal we've done this iteration.
-          check::make(semaphore_signal(buffer_at(l.semaphores, std::vector<expr>{*l.stage, loop_var}))),
+          check::make(semaphore_signal(buffer_at(l.semaphores, std::vector<expr>{*l.stage, l.sym}))),
       });
       l.stage = std::nullopt;
     }
 
     return result;
-=======
-    loops.emplace_back(var(), expr(), interval_expr::none(), expr(), loop::serial);
->>>>>>> 1b9e2c6b
   }
 
   void visit(const allocate* op) override {
@@ -422,15 +413,8 @@
       loop_bounds.min = op->bounds.min;
     }
 
-<<<<<<< HEAD
     if (body.same_as(op->body)) {
       set_result(op);
-=======
-    if (!is_variable(loop_min, orig_min) || depends_on(body, orig_min).any()) {
-      // We rewrote or used the loop min.
-      stmt result = loop::make(op->sym, op->max_workers, {loop_min, op->bounds.max}, op->step, std::move(body));
-      set_result(let_stmt::make(orig_min, op->bounds.min, result));
->>>>>>> 1b9e2c6b
       return;
     }
 
@@ -441,12 +425,12 @@
 
     if (stage_count > 0) {
       // Substitute the placeholder worker_count.
-      result = substitute(result, l.worker_count.sym(), max_workers);
+      result = substitute(result, l.worker_count, max_workers);
       // We need to do this in the fold factors too.
       for (std::optional<std::vector<expr>>& i : fold_factors) {
         if (!i) continue;
         for (expr& j : *i) {
-          j = substitute(j, l.worker_count.sym(), max_workers);
+          j = substitute(j, l.worker_count, max_workers);
         }
       }
 
@@ -468,7 +452,7 @@
               std::fill_n(&sems(0), stage_count, 1);
               return 0;
             },
-            {}, {l.semaphores.sym()}, {});
+            {}, {l.semaphores}, {});
         // We can fold the semaphores array by the number of threads we'll use.
         // TODO: Use the loop index and not the loop variable directly for semaphores so we don't need to do this.
         expr sem_fold_factor = stage_count * op->step;
@@ -478,16 +462,16 @@
             {{loop_bounds.min - op->step, loop_bounds.max}, sem_size * sem_bounds.extent(), sem_fold_factor},
         };
         result = allocate::make(
-            l.semaphores.sym(), memory_type::stack, sem_size, std::move(sem_dims), block::make({init_sems, result}));
+            l.semaphores, memory_type::stack, sem_size, std::move(sem_dims), block::make({init_sems, result}));
       } else {
         // We only have one stage, there's no need for semaphores.
-        result = substitute(result, l.semaphores.sym(), expr());
-      }
-    }
-
-    if (!is_variable(loop_bounds.min, orig_min.sym()) || depends_on(result, orig_min.sym()).any()) {
+        result = substitute(result, l.semaphores, expr());
+      }
+    }
+
+    if (!is_variable(loop_bounds.min, orig_min) || depends_on(result, orig_min).any()) {
       // We rewrote or used the loop min.
-      result = let_stmt::make(orig_min.sym(), op->bounds.min, result);
+      result = let_stmt::make(orig_min, op->bounds.min, result);
     }
 
     set_result(std::move(result));
