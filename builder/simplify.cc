#include "builder/simplify.h"

#include <algorithm>
#include <cassert>
#include <cstdlib>
#include <iostream>
#include <limits>
#include <optional>
#include <tuple>
#include <utility>
#include <vector>

#include "builder/node_mutator.h"
#include "builder/substitute.h"
#include "runtime/depends_on.h"
#include "runtime/evaluate.h"
#include "runtime/expr.h"
#include "runtime/print.h"
#include "runtime/util.h"

namespace slinky {

namespace {

// This is based on the simplifier in Halide: https://github.com/halide/Halide/blob/main/src/Simplify_Internal.h
class simplifier : public node_mutator {
  symbol_map<box_expr> buffer_bounds;
  bounds_map expr_bounds;

  interval_expr result_bounds;

  void set_result(expr e, interval_expr bounds) {
    assert(!result_bounds.min.defined() && !result_bounds.max.defined());
    result_bounds = std::move(bounds);
    node_mutator::set_result(std::move(e));
  }
  void set_result(stmt s) {
    assert(!result_bounds.min.defined() && !result_bounds.max.defined());
    result_bounds = interval_expr();
    node_mutator::set_result(std::move(s));
  }
  // Dummy for template code.
  void set_result(stmt s, interval_expr) { set_result(std::move(s)); }

public:
  simplifier(const bounds_map& expr_bounds) : expr_bounds(expr_bounds) {}

  expr mutate(const expr& e, interval_expr* bounds) {
    expr result = node_mutator::mutate(e);
    if (bounds) {
      if (bounds != &result_bounds) {
        *bounds = std::move(result_bounds);
      }
    } else {
      result_bounds = {expr(), expr()};
    }
    return result;
  }
  // Dummy for template code.
  stmt mutate(const stmt& s, interval_expr* bounds) { return node_mutator::mutate(s); }
  expr mutate(const expr& e) override { return mutate(e, nullptr); }
  stmt mutate(const stmt& s) override { return mutate(s, nullptr); }

  void mutate_and_set_result(const expr& e) {
    assert(!result_bounds.min.defined() && !result_bounds.max.defined());
    node_mutator::set_result(mutate(e, &result_bounds));
  }

  interval_expr mutate(
      const interval_expr& x, interval_expr* min_bounds = nullptr, interval_expr* max_bounds = nullptr) {
    interval_expr result = {mutate(x.min, min_bounds), mutate(x.max, max_bounds)};
    if (!result.is_point() && match(result.min, result.max)) {
      // If the bounds are the same, make sure same_as returns true.
      result.max = result.min;
    }
    return result;
  }

  std::optional<bool> attempt_to_prove(const expr& e) {
    interval_expr bounds;
    mutate(e, &bounds);
    if (is_true(bounds.min)) {
      return true;
    } else if (is_false(bounds.max)) {
      return false;
    } else {
      return {};
    }
  }

  bool prove_true(const expr& e) {
    std::optional<bool> result = attempt_to_prove(e);
    return result && *result;
  }

  bool prove_false(const expr& e) {
    std::optional<bool> result = attempt_to_prove(e);
    return result && !*result;
  }

  // When we attempt to prove things about bounds, we sometimes get constant expressions, but we can't recursively
  // simplify without a high risk of infinite recursion. We can evaluate these as constants instead.
  static bool evaluates_true(const expr& e) {
    std::optional<index_t> result = evaluate_constant(e);
    return result && *result != 0;
  }

  static bool evaluates_false(const expr& e) {
    std::optional<index_t> result = evaluate_constant(e);
    return result && *result == 0;
  }

  void visit(const variable* op) override {
    std::optional<interval_expr> bounds = expr_bounds[op->sym];
    if (bounds) {
      if (!bounds->min.defined()) bounds->min = op;
      if (!bounds->max.defined()) bounds->max = op;
      set_result(op, std::move(*bounds));
    } else {
      set_result(op, {op, op});
    }
  }

  void visit(const constant* op) override { set_result(op, {op, op}); }

  template <typename T>
  void visit_binary(const T* op) {
    interval_expr a_bounds;
    expr a = mutate(op->a, &a_bounds);
    interval_expr b_bounds;
    expr b = mutate(op->b, &b_bounds);

    expr result = simplify(op, std::move(a), std::move(b));
    if (!result.same_as(op)) {
      mutate_and_set_result(result);
    } else {
      set_result(result, bounds_of(op, std::move(a_bounds), std::move(b_bounds)));
    }
  }

  template <typename T>
  void visit_logical(const T* op) {
    interval_expr a_bounds;
    expr a = mutate(op->a, &a_bounds);
    interval_expr b_bounds;
    expr b = mutate(op->b, &b_bounds);

    expr result = simplify(op, std::move(a), std::move(b));
    if (!result.same_as(op)) {
      mutate_and_set_result(result);
    } else {
      interval_expr result_bounds = bounds_of(op, std::move(a_bounds), std::move(b_bounds));
      if (evaluates_true(result_bounds.min)) {
        set_result(result_bounds.min, point(result_bounds.min));
      } else if (evaluates_false(result_bounds.max)) {
        set_result(result_bounds.max, point(result_bounds.max));
      } else {
        set_result(result, std::move(result_bounds));
      }
    }
  }

  void visit(const class min* op) override {
    interval_expr a_bounds;
    expr a = mutate(op->a, &a_bounds);
    interval_expr b_bounds;
    expr b = mutate(op->b, &b_bounds);

    expr result = simplify(op, a, b);
    if (!result.same_as(op)) {
      mutate_and_set_result(result);
    } else if (evaluates_true(simplify(static_cast<const less_equal*>(nullptr), a_bounds.max, b_bounds.min))) {
      set_result(std::move(a), std::move(a_bounds));
    } else if (evaluates_true(simplify(static_cast<const less_equal*>(nullptr), b_bounds.max, a_bounds.min))) {
      set_result(std::move(b), std::move(b_bounds));
    } else {
      set_result(result, bounds_of(op, std::move(a_bounds), std::move(b_bounds)));
    }
  }
  void visit(const class max* op) override {
    interval_expr a_bounds;
    expr a = mutate(op->a, &a_bounds);
    interval_expr b_bounds;
    expr b = mutate(op->b, &b_bounds);

    expr result = simplify(op, a, b);
    if (!result.same_as(op)) {
      mutate_and_set_result(result);
    } else if (evaluates_true(simplify(static_cast<const less_equal*>(nullptr), a_bounds.max, b_bounds.min))) {
      set_result(std::move(b), std::move(b_bounds));
    } else if (evaluates_true(simplify(static_cast<const less_equal*>(nullptr), b_bounds.max, a_bounds.min))) {
      set_result(std::move(a), std::move(a_bounds));
    } else {
      set_result(result, bounds_of(op, std::move(a_bounds), std::move(b_bounds)));
    }
  }
  void visit(const add* op) override { visit_binary(op); }

  void visit(const sub* op) override {
    interval_expr a_bounds;
    expr a = mutate(op->a, &a_bounds);
    interval_expr b_bounds;
    expr b = mutate(op->b, &b_bounds);
    const index_t* cb = as_constant(b);

    if (cb && *cb < 0) {
      // Canonicalize to addition with constants.
      mutate_and_set_result(a + -*cb);
    } else {
      expr result = simplify(op, std::move(a), std::move(b));
      if (result.same_as(op)) {
        set_result(std::move(result), bounds_of(op, std::move(a_bounds), std::move(b_bounds)));
      } else {
        mutate_and_set_result(result);
      }
    }
  }

  void visit(const mul* op) override { visit_binary(op); }
  void visit(const div* op) override { visit_binary(op); }
  void visit(const mod* op) override { visit_binary(op); }
  void visit(const less* op) override { visit_logical(op); }
  void visit(const less_equal* op) override { visit_logical(op); }
  void visit(const equal* op) override { visit_logical(op); }
  void visit(const not_equal* op) override { visit_logical(op); }
  void visit(const logical_and* op) override { visit_logical(op); }
  void visit(const logical_or* op) override { visit_logical(op); }
  void visit(const logical_not* op) override {
    interval_expr bounds;
    expr a = mutate(op->a, &bounds);

    if (evaluates_true(bounds.min)) {
      set_result(false, {0, 0});
    } else if (evaluates_false(bounds.max)) {
      set_result(true, {1, 1});
    } else {
      expr result = simplify(op, std::move(a));
      if (result.same_as(op)) {
        set_result(result, bounds_of(op, bounds));
      } else {
        mutate_and_set_result(result);
      }
    }
  }

  void visit(const class select* op) override {
    interval_expr c_bounds;
    expr c = mutate(op->condition, &c_bounds);
    if (evaluates_true(c_bounds.min)) {
      mutate_and_set_result(op->true_value);
      return;
    } else if (evaluates_false(c_bounds.max)) {
      mutate_and_set_result(op->false_value);
      return;
    }

    interval_expr t_bounds;
    expr t = mutate(op->true_value, &t_bounds);
    interval_expr f_bounds;
    expr f = mutate(op->false_value, &f_bounds);

    expr e = simplify(op, std::move(c), std::move(t), std::move(f));
    if (e.same_as(op)) {
      set_result(e, bounds_of(op, std::move(c_bounds), std::move(t_bounds), std::move(f_bounds)));
    } else {
      mutate_and_set_result(e);
    }
  }

  void visit(const call* op) override {
    std::vector<expr> args;
    std::vector<interval_expr> args_bounds;
    args.reserve(op->args.size());
    args_bounds.reserve(op->args.size());
    for (const expr& i : op->args) {
      interval_expr i_bounds;
      args.push_back(mutate(i, &i_bounds));
      args_bounds.push_back(std::move(i_bounds));
    }

<<<<<<< HEAD
    if (is_buffer_intrinsic(op->intrinsic)) {
      assert(args.size() >= 1);
      if (!args[0].defined()) {
        set_result(expr(), interval_expr());
        return;
      }
    }

    if (op->intrinsic == intrinsic::semaphore_init || op->intrinsic == intrinsic::semaphore_wait ||
      op->intrinsic == intrinsic::semaphore_signal) {
      assert(args.size() % 2 == 0);
      for (std::size_t i = 0; i < args.size();) {
        // Remove calls to undefined semaphores.
        if (!args[i].defined()) {
          args.erase(args.begin() + i, args.begin() + i + 2);
        } else {
          i += 2;
        }
      }
      if (args.empty()) {
        set_result(expr(), interval_expr());
        return;
      }
    }

    if (op->intrinsic == intrinsic::buffer_min || op->intrinsic == intrinsic::buffer_max ||
        op->intrinsic == intrinsic::buffer_extent) {
=======
    if (op->intrinsic == intrinsic::buffer_min || op->intrinsic == intrinsic::buffer_max) {
>>>>>>> d6194057
      assert(op->args.size() == 2);
      const symbol_id* buf = as_variable(op->args[0]);
      const index_t* dim = as_constant(op->args[1]);
      assert(buf);
      assert(dim);
      const std::optional<box_expr>& bounds = buffer_bounds[*buf];
      if (bounds && *dim < static_cast<index_t>(bounds->size())) {
        const interval_expr& dim_bounds = (*bounds)[*dim];
        if (op->intrinsic == intrinsic::buffer_min && dim_bounds.min.defined()) {
          mutate_and_set_result(dim_bounds.min);
          return;
        } else if (op->intrinsic == intrinsic::buffer_max && dim_bounds.max.defined()) {
          mutate_and_set_result(dim_bounds.max);
          return;
        }
      }
    } else if (op->intrinsic == intrinsic::abs) {
      assert(args.size() == 1);
      if (is_non_negative(args_bounds[0].min)) {
        set_result(args[0], std::move(args_bounds[0]));
        return;
      } else if (is_non_positive(args_bounds[0].max)) {
        mutate_and_set_result(-args[0]);
        return;
      }
    }

    expr e = simplify(op, op->intrinsic, std::move(args));
    if (e.same_as(op)) {
      set_result(e, bounds_of(op, std::move(args_bounds)));
    } else {
      mutate_and_set_result(e);
    }
  }

  static bool is_trivial_let_value(expr& e) { return e.as<constant>() || e.as<variable>(); }

  template <typename T>
  void visit_let(const T* op) {
    std::vector<std::pair<symbol_id, expr>> lets;
    lets.reserve(op->lets.size());

    using sv_type = scoped_value_in_symbol_map<interval_expr>;
    std::vector<sv_type> scoped_values;
    scoped_values.reserve(op->lets.size());

    bool values_changed = false;
    for (const auto& s : op->lets) {
      interval_expr value_bounds;
      lets.emplace_back(s.first, mutate(s.second, &value_bounds));
      values_changed = values_changed || !lets.back().second.same_as(s.second);

      scoped_values.push_back(set_value_in_scope(expr_bounds, s.first, value_bounds));
    }

    interval_expr body_bounds;
    auto body = mutate(op->body, &body_bounds);

    for (auto it = lets.rbegin(); it != lets.rend();) {
      scoped_values.pop_back();
      auto deps = depends_on(body, it->first);
      // Find any deps on this variable in the inner let values.
      for (auto inner = lets.rbegin(); inner != it; ++inner) {
        depends_on(inner->second, it->first, deps);
      }

      if (deps.ref_count == 0) {
        // Prune dead lets
        it = std::make_reverse_iterator(lets.erase(std::next(it).base()));
        values_changed = true;
      } else if ((deps.ref_count == 1 && !deps.used_in_loop) || is_trivial_let_value(it->second)) {
        // Inline single-ref lets outside of a loop, along with lets that are trivial
        body = mutate(substitute(body, it->first, it->second), &body_bounds);
        for (auto inner = lets.rbegin(); inner != it; ++inner) {
          inner->second = substitute(inner->second, it->first, it->second);
        }
        it = std::make_reverse_iterator(lets.erase(std::next(it).base()));
        values_changed = true;
      } else {
        ++it;
      }
    }

    if (lets.empty()) {
      // All lets were removed.
      set_result(body, std::move(body_bounds));
    } else if (!values_changed && body.same_as(op->body)) {
      set_result(op, std::move(body_bounds));
    } else {
      set_result(T::make(std::move(lets), std::move(body)), std::move(body_bounds));
    }
  }

  void visit(const let* op) override { visit_let(op); }
  void visit(const let_stmt* op) override { visit_let(op); }

  stmt mutate_with_bounds(stmt body, symbol_id buf, std::optional<box_expr> bounds) {
    auto set_bounds = set_value_in_scope(buffer_bounds, buf, std::move(bounds));
    return mutate(body);
  }

  stmt mutate_with_bounds(stmt body, symbol_id var, interval_expr bounds) {
    auto set_bounds = set_value_in_scope(expr_bounds, var, std::move(bounds));
    return mutate(body);
  }

  void visit(const loop* op) override {
    interval_expr bounds = mutate(op->bounds);
    expr step = mutate(op->step);

    if (prove_true(bounds.min > bounds.max)) {
      // This loop is dead.
      set_result(stmt());
      return;
    } else if (prove_true(bounds.min + step > bounds.max)) {
      // The loop only runs once.
      set_result(mutate(let_stmt::make(op->sym, bounds.min, op->body)));
      return;
    }

    stmt body = mutate_with_bounds(op->body, op->sym, bounds);
    if (!body.defined()) {
      set_result(stmt());
      return;
    }

    if (op->is_serial()) {
      // Due to either scheduling or other simplifications, we can end up with a loop that runs a single call or copy on
      // contiguous crops of a buffer. In these cases, we can drop the loop in favor of just calling the body on the
      // union of the bounds covered by the loop.
      stmt result = body;
      std::vector<std::tuple<symbol_id, int, interval_expr>> new_crops;
      bool drop_loop = true;
      while (true) {
        // For now, we only handle crop_dim. I don't think crop_buffer can ever yield this simplification?
        if (const crop_dim* crop = result.as<crop_dim>()) {
          // Find the bounds of the crop on the next iteration.
          interval_expr next_iter = {
              substitute(crop->bounds.min, op->sym, var(op->sym) + op->step),
              substitute(crop->bounds.max, op->sym, var(op->sym) + op->step),
          };
          if (prove_true(crop->bounds.max + 1 >= next_iter.min || next_iter.max + 1 >= crop->bounds.min)) {
            result = crop->body;
            // If the crop negates the loop variable, the min could become the max. Just do both and take the union.
            interval_expr new_crop_a = {
                substitute(crop->bounds.min, op->sym, bounds.min),
                substitute(crop->bounds.max, op->sym, bounds.max),
            };
            interval_expr new_crop_b = {
                substitute(crop->bounds.min, op->sym, bounds.max),
                substitute(crop->bounds.max, op->sym, bounds.min),
            };
            new_crops.emplace_back(crop->sym, crop->dim, new_crop_a | new_crop_b);
          } else {
            // This crop was not contiguous, we can't drop the loop.
            drop_loop = false;
            break;
          }
        } else if (result.as<call_stmt>() || result.as<copy_stmt>()) {
          // We've found the actual body of the loop.
          break;
        } else {
          // TODO: We might be able to handle other cases too, like blocks of copies all to the same buffer (a
          // concatenate?).
          drop_loop = false;
          break;
        }
      }
      if (drop_loop) {
        // Rewrite the crops to cover the whole loop, and drop the loop.
        for (auto i = new_crops.rbegin(); i != new_crops.rend(); ++i) {
          result = crop_dim::make(std::get<0>(*i), std::get<1>(*i), std::get<2>(*i), result);
        }
        set_result(mutate(result));
        return;
      }
    }

    if (bounds.same_as(op->bounds) && step.same_as(op->step) && body.same_as(op->body)) {
      set_result(op);
    } else {
      set_result(loop::make(op->sym, op->max_workers, std::move(bounds), std::move(step), std::move(body)));
    }
  }

  void visit(const block* op) override {
    std::vector<stmt> stmts;
    stmts.reserve(op->stmts.size());
    bool changed = false;
    for (const stmt& s : op->stmts) {
      stmts.push_back(mutate(s));
      changed = changed || !stmts.back().same_as(s);
    }

    if (!changed) {
      set_result(op);
    } else {
      set_result(block::make(std::move(stmts)));
    }
  }

  // Assuming that we've entered the body of a declaration of `sym`, remove any references to `sym` from the bounds (as
  // if they came from outside the body).
  static void clear_shadowed_bounds(symbol_id sym, interval_expr& bounds) {
    if (depends_on(bounds.min, sym).buffer_meta_read) bounds.min = expr();
    if (depends_on(bounds.max, sym).buffer_meta_read) bounds.max = expr();
  }
  static void clear_shadowed_bounds(symbol_id sym, box_expr& bounds) {
    for (interval_expr& i : bounds) {
      clear_shadowed_bounds(sym, i);
    }
  }

  void visit(const allocate* op) override {
    expr elem_size = mutate(op->elem_size);
    std::vector<dim_expr> dims;
    box_expr bounds;
    dims.reserve(op->dims.size());
    bool changed = false;
    for (std::size_t d = 0; d < op->dims.size(); ++d) {
      interval_expr bounds_d = mutate(op->dims[d].bounds);
      dim_expr new_dim = {bounds_d, mutate(op->dims[d].stride), mutate(op->dims[d].fold_factor)};
      changed = changed || !new_dim.same_as(op->dims[d]);
      dims.push_back(std::move(new_dim));
      bounds.push_back(std::move(bounds_d));
    }
    clear_shadowed_bounds(op->sym, bounds);

    stmt body = mutate_with_bounds(op->body, op->sym, std::move(bounds));
    if (!body.defined()) {
      set_result(stmt());
      return;
    }

    stmt before, after;
    if (const block* b = body.as<block>()) {
      // Split the body into 3 parts: the part that depends on the allocation, and anything before or after that.
      const auto depends_on_alloc = [=](const stmt& s) { return depends_on(s, op->sym).any(); };
      auto end_before = std::find_if(b->stmts.begin(), b->stmts.end(), depends_on_alloc);
      if (end_before != b->stmts.end()) {
        before = block::make({b->stmts.begin(), end_before});
        auto end_body = std::find_if(b->stmts.rbegin(), b->stmts.rend(), depends_on_alloc).base();
        after = block::make({end_body, b->stmts.end()});
        body = block::make({end_before, end_body});
        changed = true;
      } else {
        set_result(block::make({b->stmts.begin(), end_before}));
        return;
      }
    }

    if (changed || !elem_size.same_as(op->elem_size) || !body.same_as(op->body)) {
      set_result(block::make({std::move(before),
          allocate::make(op->sym, op->storage, std::move(elem_size), std::move(dims), std::move(body)),
          std::move(after)}));
    } else {
      set_result(op);
    }
  }

  void visit(const make_buffer* op) override {
    expr base = mutate(op->base);
    expr elem_size = mutate(op->elem_size);
    std::vector<dim_expr> dims;
    box_expr bounds;
    dims.reserve(op->dims.size());
    bounds.reserve(op->dims.size());
    bool changed = false;
    for (std::size_t d = 0; d < op->dims.size(); ++d) {
      interval_expr new_bounds = mutate(op->dims[d].bounds);
      dim_expr new_dim = {new_bounds, mutate(op->dims[d].stride), mutate(op->dims[d].fold_factor)};
      changed = changed || !new_dim.same_as(op->dims[d]);
      dims.push_back(std::move(new_dim));
      bounds.push_back(std::move(new_bounds));
    }
    clear_shadowed_bounds(op->sym, bounds);

    stmt body = mutate_with_bounds(op->body, op->sym, std::move(bounds));
    auto deps = depends_on(body, op->sym);
    if (!deps.any()) {
      // This make_buffer is unused.
      set_result(std::move(body));
      return;
    }

    if (const call* bc = base.as<call>()) {
      if (bc->intrinsic == intrinsic::buffer_at && bc->args.size() == 1) {
        // Check if this make_buffer is truncate_rank, or a clone.
        const symbol_id* src_buf = as_variable(bc->args[0]);
        if (src_buf) {
          var buf(*src_buf);
          if (match(elem_size, buffer_elem_size(buf))) {
            bool is_clone = true;
            for (index_t d = 0; d < static_cast<index_t>(dims.size()); ++d) {
              is_clone = is_clone && match(dims[d], buffer_dim(buf, d));
            }
            if (is_clone) {
              if (*src_buf == op->sym) {
                set_result(mutate(truncate_rank::make(op->sym, dims.size(), std::move(body))));
                return;
              }
              const std::optional<box_expr>& src_bounds = buffer_bounds[*src_buf];
              if (src_bounds && src_bounds->size() == dims.size()) {
                // This is a clone of src_buf.
                set_result(mutate(clone_buffer::make(op->sym, *src_buf, std::move(body))));
                return;
              }
            }
          }
        }
      }

      // Check if this make_buffer is equivalent to slice_buffer or crop_buffer
      var buf(op->sym);
      if (bc->intrinsic == intrinsic::buffer_at && match(bc->args[0], buf) && match(elem_size, buffer_elem_size(buf))) {
        // To be a slice, we need every dimension that is present in the buffer_at call to be skipped, and the rest of
        // the dimensions to be identity.
        std::size_t dim = 0;
        std::size_t slice_rank = 0;
        bool is_slice = true;
        for (index_t d = 0; d < static_cast<index_t>(dims.size()); ++d) {
          if (d + 1 < static_cast<index_t>(bc->args.size()) && bc->args[d + 1].defined()) {
            // Skip this dimension.
            ++dim;
          } else {
            // This arg is undefined. We need to find the next dimension here to be a slice.
            ++slice_rank;
            is_slice = is_slice && match(dims[dim], buffer_dim(buf, d));
          }
        }
        if (is_slice && slice_rank == dims.size()) {
          std::vector<expr> at(bc->args.begin() + 1, bc->args.end());
          set_result(mutate(slice_buffer::make(op->sym, std::move(at), std::move(body))));
          return;
        }

        // To be a crop, we need dimensions to either be identity, or the buffer_at argument is the same as the min.
        bool is_crop = bc->args.size() <= dims.size() + 1;
        box_expr crop_bounds(dims.size());
        for (index_t d = 0; d < static_cast<index_t>(dims.size()); ++d) {
          if (!match(dims[d].stride, buffer_stride(buf, d)) ||
              !match(dims[d].fold_factor, buffer_fold_factor(buf, d))) {
            is_crop = false;
            break;
          }

          // If the argument is defined, we need the min to be the same as the argument.
          // If it is not defined, it must be buffer_min(buf, d).
          bool has_at_d = d + 1 < static_cast<index_t>(bc->args.size()) && bc->args[d + 1].defined();
          expr crop_min = has_at_d ? bc->args[d + 1] : buffer_min(buf, d);
          if (match(dims[d].bounds.min, crop_min)) {
            crop_bounds[d] = dims[d].bounds;
          } else {
            is_crop = false;
            break;
          }
        }
        if (is_crop) {
          set_result(mutate(crop_buffer::make(op->sym, std::move(crop_bounds), std::move(body))));
          return;
        }
      }
    }

    if (const block* b = body.as<block>()) {
      std::vector<stmt> stmts;
      stmts.reserve(b->stmts.size());
      for (const stmt& s : b->stmts) {
        stmts.push_back(mutate(make_buffer::make(op->sym, base, elem_size, dims, s)));
      }
      set_result(block::make(std::move(stmts)));
    } else if (changed || !base.same_as(op->base) || !elem_size.same_as(op->elem_size) || !body.same_as(op->body)) {
      set_result(make_buffer::make(op->sym, std::move(base), std::move(elem_size), std::move(dims), std::move(body)));
    } else {
      set_result(op);
    }
  }

  // Crop bounds like min(buffer_max(x, d), y) can be rewritten to just y because the crop will clamp anyways.
  static expr simplify_crop_bound(expr x, symbol_id sym, int dim) {
    if (const class max* m = x.as<class max>()) {
      if (is_buffer_min(m->a, sym, dim)) return simplify_crop_bound(m->b, sym, dim);
      if (is_buffer_min(m->b, sym, dim)) return simplify_crop_bound(m->a, sym, dim);
    } else if (const class min* m = x.as<class min>()) {
      if (is_buffer_max(m->a, sym, dim)) return simplify_crop_bound(m->b, sym, dim);
      if (is_buffer_max(m->b, sym, dim)) return simplify_crop_bound(m->a, sym, dim);
    }
    return x;
  }

  static interval_expr simplify_crop_bounds(interval_expr i, symbol_id sym, int dim) {
    return {simplify_crop_bound(i.min, sym, dim), simplify_crop_bound(i.max, sym, dim)};
  }

  static bool crop_needed(const depends_on_result& deps) {
    // We don't need a crop if the buffer is only used as an input to a call. But we do need the crop if it is used as
    // an input to a copy, which uses the bounds of the input for padding.
    return deps.buffer_output || deps.buffer_src || deps.buffer_dst;
  }

  // Simplify bounds, assuming they will be clamped to outer_bounds.
  interval_expr simplify_redundant_bounds(interval_expr bounds, const interval_expr& outer_bounds) {
    if (bounds.min.defined() && outer_bounds.min.defined() && prove_true(bounds.min <= outer_bounds.min)) {
      bounds.min = expr();
    }
    if (bounds.max.defined() && outer_bounds.max.defined() && prove_true(bounds.max >= outer_bounds.max)) {
      bounds.max = expr();
    }
    return bounds;
  }

  void visit(const crop_buffer* op) override {
    // This is the bounds of the buffer as we understand them, for simplifying the inner scope.
    box_expr bounds(op->bounds.size());
    // This is the new bounds of the crop operation. Crops that are no-ops become undefined here.
    box_expr new_bounds(op->bounds.size());

    // If possible, rewrite crop_buffer of one dimension to crop_dim.
    expr sym_var = variable::make(op->sym);
    const std::optional<box_expr>& prev_bounds = buffer_bounds[op->sym];
    index_t dims_count = 0;
    bool changed = false;
    for (index_t i = 0; i < static_cast<index_t>(op->bounds.size()); ++i) {
      interval_expr bounds_i = simplify_crop_bounds(mutate(op->bounds[i]), op->sym, i);
      bounds_i = simplify_redundant_bounds(bounds_i, slinky::buffer_bounds(sym_var, i));
      changed = changed || !bounds_i.same_as(op->bounds[i]);

      bounds[i] = bounds_i;

      // If the new bounds are the same as the existing bounds, set the crop in this dimension to
      // be undefined.
      if (prev_bounds && i < static_cast<index_t>(prev_bounds->size())) {
        bounds_i = simplify_redundant_bounds(bounds_i, (*prev_bounds)[i]);
      }
      if (bounds_i.min.defined()) new_bounds[i].min = bounds_i.min;
      if (bounds_i.max.defined()) new_bounds[i].max = bounds_i.max;
      dims_count += bounds_i.min.defined() || bounds_i.max.defined() ? 1 : 0;
    }
    clear_shadowed_bounds(op->sym, bounds);

    stmt body = mutate_with_bounds(op->body, op->sym, std::move(bounds));
    auto deps = depends_on(body, op->sym);
    if (!deps.any()) {
      set_result(std::move(body));
      return;
    } else if (!crop_needed(deps)) {
      // Add clamps for the implicit bounds like crop would have done.
      for (index_t d = 0; d < static_cast<index_t>(new_bounds.size()); ++d) {
        new_bounds[d] &= slinky::buffer_bounds(sym_var, d);
      }
      body = substitute_bounds(body, op->sym, new_bounds);
      set_result(mutate(body));
      return;
    }

    // Remove trailing undefined bounds.
    while (!new_bounds.empty() && !new_bounds.back().min.defined() && !new_bounds.back().max.defined()) {
      new_bounds.pop_back();
    }
    if (new_bounds.empty()) {
      // This crop was a no-op.
      set_result(std::move(body));
    } else if (const block* b = body.as<block>()) {
      std::vector<stmt> stmts;
      stmts.reserve(b->stmts.size());
      for (const stmt& s : b->stmts) {
        stmts.push_back(mutate(crop_buffer::make(op->sym, new_bounds, s)));
      }
      set_result(block::make(std::move(stmts)));
    } else if (dims_count == 1) {
      // This crop is of one dimension, replace it with crop_dim.
      // We removed undefined trailing bounds, so this must be the dim we want.
      int d = static_cast<int>(new_bounds.size()) - 1;
      set_result(mutate(crop_dim::make(op->sym, d, std::move(new_bounds[d]), std::move(body))));
    } else if (changed || !body.same_as(op->body)) {
      set_result(crop_buffer::make(op->sym, std::move(new_bounds), std::move(body)));
    } else {
      set_result(op);
    }
  }

  void visit(const crop_dim* op) override {
    expr sym_var = variable::make(op->sym);
    interval_expr bounds = simplify_crop_bounds(mutate(op->bounds), op->sym, op->dim);
    bounds = simplify_redundant_bounds(bounds, slinky::buffer_bounds(sym_var, op->dim));
    if (!bounds.min.defined() && !bounds.max.defined()) {
      set_result(mutate(op->body));
      return;
    }

    std::optional<box_expr> buf_bounds = buffer_bounds[op->sym];
    if (buf_bounds && op->dim < static_cast<index_t>(buf_bounds->size())) {
      interval_expr& buf_bounds_dim = (*buf_bounds)[op->dim];
      bounds = simplify_redundant_bounds(bounds, buf_bounds_dim);

      if (!bounds.min.defined() && !bounds.max.defined()) {
        // This crop is a no-op.
        set_result(mutate(op->body));
        return;
      }
      if (bounds.min.defined()) buf_bounds_dim.min = bounds.min;
      if (bounds.max.defined()) buf_bounds_dim.max = bounds.max;
      clear_shadowed_bounds(op->sym, buf_bounds_dim);
    }

    stmt body = mutate_with_bounds(op->body, op->sym, std::move(buf_bounds));
    auto deps = depends_on(body, op->sym);
    if (!deps.any()) {
      set_result(std::move(body));
      return;
    } else if (!crop_needed(deps)) {
      body = substitute_bounds(body, op->sym, op->dim, bounds & slinky::buffer_bounds(sym_var, op->dim));
      set_result(mutate(body));
      return;
    }

    if (const slice_dim* slice = body.as<slice_dim>()) {
      if (slice->sym == op->sym && slice->dim == op->dim) {
        // This is a slice of the same dimension of the buffer we just cropped.
        // Don't drop the clamp that crop performs.
        expr at = clamp(slice->at, bounds.min, bounds.max);
        set_result(mutate(slice_dim::make(op->sym, op->dim, at, slice->body)));
        return;
      }
    } else if (const crop_dim* crop = body.as<crop_dim>()) {
      if (crop->sym == op->sym) {
        if (crop->dim == op->dim) {
          // Two nested crops of the same dimension, do one crop of the intersection instead.
          set_result(mutate(crop_dim::make(op->sym, op->dim, bounds & crop->bounds, crop->body)));
          return;
        } else {
          // TODO: This is a nested crop of the same buffer, use crop_buffer instead.
        }
      }
    }

    if (const block* b = body.as<block>()) {
      std::vector<stmt> stmts;
      stmts.reserve(b->stmts.size());
      for (const stmt& s : b->stmts) {
        stmts.push_back(mutate(crop_dim::make(op->sym, op->dim, bounds, s)));
      }
      set_result(block::make(std::move(stmts)));
    } else if (bounds.same_as(op->bounds) && body.same_as(op->body)) {
      set_result(op);
    } else {
      set_result(crop_dim::make(op->sym, op->dim, std::move(bounds), std::move(body)));
    }
  }

  static void update_sliced_buffer_metadata(bounds_map& bounds, symbol_id sym, span<const int> sliced) {
    for (std::optional<interval_expr>& i : bounds) {
      if (!i) continue;
      i->min = slinky::update_sliced_buffer_metadata(i->min, sym, sliced);
      i->max = slinky::update_sliced_buffer_metadata(i->max, sym, sliced);
    }
  }
  static void update_sliced_buffer_metadata(symbol_map<box_expr>& bounds, symbol_id sym, span<const int> sliced) {
    for (std::optional<box_expr>& i : bounds) {
      if (!i) continue;
      for (interval_expr& j : *i) {
        j.min = slinky::update_sliced_buffer_metadata(j.min, sym, sliced);
        j.max = slinky::update_sliced_buffer_metadata(j.max, sym, sliced);
      }
    }
  }

  void visit(const slice_buffer* op) override {
    std::vector<expr> at(op->at.size());
    std::vector<int> sliced_dims;
    bool changed = false;
    for (index_t i = 0; i < static_cast<index_t>(op->at.size()); ++i) {
      if (op->at[i].defined()) {
        at[i] = mutate(op->at[i]);
        changed = changed || !at[i].same_as(op->at[i]);
        sliced_dims.push_back(i);
      }
    }

    symbol_map<box_expr> old_buffer_bounds = buffer_bounds;
    bounds_map old_expr_bounds = expr_bounds;
    update_sliced_buffer_metadata(buffer_bounds, op->sym, sliced_dims);
    update_sliced_buffer_metadata(expr_bounds, op->sym, sliced_dims);
    stmt body = mutate(op->body);
    buffer_bounds = std::move(old_buffer_bounds);
    expr_bounds = std::move(old_expr_bounds);

    auto deps = depends_on(body, op->sym);
    if (!deps.any()) {
      set_result(std::move(body));
      return;
    }

    // Remove trailing undefined bounds.
    while (!at.empty() && !at.back().defined()) {
      at.pop_back();
    }
    changed = changed || at.size() != op->at.size();
    if (at.empty()) {
      // This slice was a no-op.
      set_result(std::move(body));
    } else if (const block* b = body.as<block>()) {
      std::vector<stmt> stmts;
      stmts.reserve(b->stmts.size());
      for (const stmt& s : b->stmts) {
        stmts.push_back(mutate(slice_buffer::make(op->sym, at, s)));
      }
      set_result(block::make(std::move(stmts)));
    } else if (sliced_dims.size() == 1) {
      // This slice is of one dimension, replace it with slice_dim.
      // We removed undefined trailing bounds, so this must be the dim we want.
      int d = static_cast<int>(at.size()) - 1;
      set_result(slice_dim::make(op->sym, d, std::move(at[d]), std::move(body)));
    } else if (changed || !body.same_as(op->body)) {
      set_result(slice_buffer::make(op->sym, std::move(at), std::move(body)));
    } else {
      set_result(op);
    }
  }

  void visit(const slice_dim* op) override {
    expr at = mutate(op->at);

    symbol_map<box_expr> old_buffer_bounds = buffer_bounds;
    bounds_map old_expr_bounds = expr_bounds;
    int sliced_dims[] = {op->dim};
    update_sliced_buffer_metadata(buffer_bounds, op->sym, sliced_dims);
    update_sliced_buffer_metadata(expr_bounds, op->sym, sliced_dims);
    stmt body = mutate(op->body);
    buffer_bounds = std::move(old_buffer_bounds);
    expr_bounds = std::move(old_expr_bounds);

    auto deps = depends_on(body, op->sym);
    if (!deps.any()) {
      set_result(std::move(body));
    } else if (const block* b = body.as<block>()) {
      std::vector<stmt> stmts;
      stmts.reserve(b->stmts.size());
      for (const stmt& s : b->stmts) {
        stmts.push_back(mutate(slice_dim::make(op->sym, op->dim, at, s)));
      }
      set_result(block::make(std::move(stmts)));
    } else if (at.same_as(op->at) && body.same_as(op->body)) {
      set_result(op);
    } else {
      set_result(slice_dim::make(op->sym, op->dim, std::move(at), std::move(body)));
    }
  }

  void visit(const truncate_rank* op) override {
    const std::optional<box_expr>& bounds = buffer_bounds[op->sym];
    if (bounds) {
      if (static_cast<int>(bounds->size()) <= op->rank) {
        // truncate_rank can't add dimensions.
        assert(static_cast<int>(bounds->size()) == op->rank);
        // This truncate is a no-op.
        set_result(mutate(op->body));
        return;
      }
    }

    stmt body = mutate(op->body);

    auto deps = depends_on(body, op->sym);
    if (!deps.any()) {
      set_result(stmt());
    } else if (const block* b = body.as<block>()) {
      std::vector<stmt> stmts;
      stmts.reserve(b->stmts.size());
      for (const stmt& s : b->stmts) {
        stmts.push_back(mutate(truncate_rank::make(op->sym, op->rank, s)));
      }
      set_result(block::make(std::move(stmts)));
    } else if (body.same_as(op->body)) {
      set_result(op);
    } else {
      set_result(truncate_rank::make(op->sym, op->rank, std::move(body)));
    }
  }

  void visit(const clone_buffer* op) override {
    stmt body = mutate_with_bounds(op->body, op->sym, buffer_bounds[op->src]);

    if (!depends_on(body, op->sym).any()) {
      set_result(std::move(body));
    } else if (!depends_on(body, op->src).buffer_meta_mutated) {
      // We didn't mutate the original buffer. We can just use that instead.
      set_result(substitute(body, op->sym, variable::make(op->src)));
    } else if (const block* b = body.as<block>()) {
      std::vector<stmt> stmts;
      stmts.reserve(b->stmts.size());
      for (const stmt& s : b->stmts) {
        stmts.push_back(mutate(clone_buffer::make(op->sym, op->src, s)));
      }
      set_result(block::make(std::move(stmts)));
    } else if (body.same_as(op->body)) {
      set_result(op);
    } else {
      set_result(clone_buffer::make(op->sym, op->src, std::move(body)));
    }
  }

  void visit(const check* op) override {
    interval_expr c_bounds;
    expr c = mutate(op->condition, &c_bounds);

    if (!c.defined()) {
      set_result(stmt());
    } else if (evaluates_true(c_bounds.min)) {
      set_result(stmt());
    } else if (evaluates_false(c_bounds.max)) {
      std::cerr << op->condition << " is statically false." << std::endl;
      std::abort();
    } else if (c.same_as(op->condition)) {
      set_result(op);
    } else {
      set_result(check::make(std::move(c)));
    }
  }
};

}  // namespace

expr simplify(const expr& e, const bounds_map& bounds) { return simplifier(bounds).mutate(e, nullptr); }
stmt simplify(const stmt& s, const bounds_map& bounds) { return simplifier(bounds).mutate(s); }
interval_expr simplify(const interval_expr& e, const bounds_map& bounds) {
  simplifier s(bounds);
  return {s.mutate(e.min, nullptr), s.mutate(e.max, nullptr)};
}

interval_expr bounds_of(const expr& x, const bounds_map& expr_bounds) {
  simplifier s(expr_bounds);
  interval_expr bounds;
  s.mutate(x, &bounds);
  return bounds;
}

std::optional<bool> attempt_to_prove(const expr& condition, const bounds_map& expr_bounds) {
  simplifier s(expr_bounds);
  return s.attempt_to_prove(condition);
}

bool prove_true(const expr& condition, const bounds_map& expr_bounds) {
  simplifier s(expr_bounds);
  return s.prove_true(condition);
}

bool prove_false(const expr& condition, const bounds_map& expr_bounds) {
  simplifier s(expr_bounds);
  return s.prove_false(condition);
}

interval_expr where_true(const expr& condition, symbol_id var) {
  // TODO: This needs a proper implementation. For now, a ridiculous hack: trial and error.
  // We use the leaves of the expression as guesses around which to search.
  // We could use every node in the expression...
  class initial_guesses : public recursive_node_visitor {
  public:
    std::vector<expr> leaves;

    void visit(const variable* op) override { leaves.push_back(op); }
    void visit(const constant* op) override { leaves.push_back(op); }
    void visit(const call* op) override {
      if (is_buffer_intrinsic(op->intrinsic)) leaves.push_back(op);
    }
  };

  initial_guesses v;
  condition.accept(&v);

  std::vector<expr> offsets;
  offsets.push_back(negative_infinity());
  for (index_t i = -10; i <= 10; ++i) {
    offsets.push_back(i);
  }
  offsets.push_back(positive_infinity());

  interval_expr result = interval_expr::none();
  for (const expr& i : v.leaves) {
    interval_expr result_i;
    for (const expr& j : offsets) {
      if (!result_i.min.defined()) {
        // Find the first offset where the expression is true.
        if (prove_true(substitute(condition, var, i + j))) {
          result_i.min = i + j;
          result_i.max = result_i.min;
        }
      } else if (prove_true(substitute(condition, var, i + j))) {
        // Find the last offset where the expression is true.
        result_i.max = i + j;
      }
    }
    if (result_i.min.defined()) {
      result.min = simplify(min(result.min, result_i.min));
    }
    if (result_i.max.defined()) {
      result.max = simplify(max(result.max, result_i.max));
    }
  }
  return result;
}

}  // namespace slinky<|MERGE_RESOLUTION|>--- conflicted
+++ resolved
@@ -278,7 +278,6 @@
       args_bounds.push_back(std::move(i_bounds));
     }
 
-<<<<<<< HEAD
     if (is_buffer_intrinsic(op->intrinsic)) {
       assert(args.size() >= 1);
       if (!args[0].defined()) {
@@ -304,11 +303,7 @@
       }
     }
 
-    if (op->intrinsic == intrinsic::buffer_min || op->intrinsic == intrinsic::buffer_max ||
-        op->intrinsic == intrinsic::buffer_extent) {
-=======
     if (op->intrinsic == intrinsic::buffer_min || op->intrinsic == intrinsic::buffer_max) {
->>>>>>> d6194057
       assert(op->args.size() == 2);
       const symbol_id* buf = as_variable(op->args[0]);
       const index_t* dim = as_constant(op->args[1]);
