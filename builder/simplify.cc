--- conflicted
+++ resolved
@@ -25,12 +25,16 @@
 // This is based on the simplifier in Halide: https://github.com/halide/Halide/blob/main/src/Simplify_Internal.h
 class simplifier : public node_mutator {
   class symbol_info {
-    public:
-      int ref_count;
-      bool referenced_in_loop;
-
-      symbol_info() = default;
-      symbol_info(int c, int l) : ref_count(c), referenced_in_loop(l) {}
+  public:
+    int ref_count;
+    bool referenced_in_loop;
+
+    symbol_info() = default;
+    symbol_info(int c, int l) : ref_count(c), referenced_in_loop(l) {}
+
+    bool operator==(const symbol_info& r) const {
+      return ref_count == r.ref_count && referenced_in_loop == r.referenced_in_loop;
+    }
   };
 
   symbol_map<symbol_info> references;
@@ -342,7 +346,7 @@
   }
 
   // Expression is trivial if it is a constant, var or buffer_min / buffer_max
-  static bool is_trivial_let_value(expr &e) {
+  static bool is_trivial_let_value(expr& e) {
     if (e.as<constant>() || e.as<variable>()) {
       return true;
     }
@@ -458,7 +462,7 @@
       set_result(let_stmt::make(std::move(lets), std::move(body)));
     }
   }
-  
+
   void merge_references(symbol_map<symbol_info> add, bool is_in_loop) {
     for (symbol_id i = 0; i < add.size(); ++i) {
       if (!add[i]) continue;
@@ -1074,12 +1078,8 @@
 
   void visit(const clone_buffer* op) override {
     visit_symbol(op->src, true);
-<<<<<<< HEAD
-    auto set_refs = set_value_in_scope(references, op->sym, 0);
-    std::optional<int> src_refs = references[op->src];
-=======
     auto set_refs = set_value_in_scope(references, op->sym, symbol_info());
->>>>>>> 124c5914
+    std::optional<symbol_info> src_refs = references[op->src];
     auto set_bounds = set_value_in_scope(buffer_bounds, op->sym, buffer_bounds[op->src]);
     stmt body = mutate(op->body);
     auto& ref_info = references[op->sym];
