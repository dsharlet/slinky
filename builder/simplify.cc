--- conflicted
+++ resolved
@@ -743,11 +743,7 @@
   }
 
   // If we know that buffer metadata has some values, rewrite references to that dim to use buffer intrinsics
-<<<<<<< HEAD
-  // when thoes references use the same values.
-=======
   // when those references use the same values.
->>>>>>> cffdd73b
   void canonicalize_buffer_meta(expr& x, const expr& value, intrinsic fn, var sym) {
     if (!match_call(x, fn, sym) && prove_true(x == value)) x = call::make(fn, {sym});
   }
@@ -794,11 +790,7 @@
       return;
     }
 
-<<<<<<< HEAD
-    if (const call* bc = is_intrinsic(base, intrinsic::buffer_at)) {
-=======
     if (const call* bc = as_intrinsic(base, intrinsic::buffer_at)) {
->>>>>>> cffdd73b
       // Check if this make_buffer is equivalent to transpose, slice_buffer or crop_buffer
       const var* src_buf = as_variable(bc->args[0]);
       assert(src_buf);
