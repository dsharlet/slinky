--- conflicted
+++ resolved
@@ -139,16 +139,7 @@
   int this_bit = commute_bit(p, ctx);
 
   if (const T* t = x.as<T>()) {
-<<<<<<< HEAD
-    if (this_bit >= 0 && (ctx.variant & (1 << this_bit)) != 0) {
-      // We should commute in this variant.
-      return match(p.a, t->b, ctx) && match(p.b, t->a, ctx);
-    } else {
-      return match(p.a, t->a, ctx) && match(p.b, t->b, ctx);
-    }
-=======
     return match(p, this_bit, t->a, t->b, ctx);
->>>>>>> acafcdb6
   } else {
     return false;
   }
