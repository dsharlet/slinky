#include "builder/replica_pipeline.h"

#include <iostream>
#include <map>
#include <set>
#include <sstream>
#include <string>
#include <vector>

#include "builder/substitute.h"
#include "runtime/print.h"

namespace slinky {

using std::to_string;

namespace {

struct ConcatHelper {
  static size_t size(const char* str) { return strlen(str); }
  static size_t size(std::string_view str) { return str.size(); }

  template <typename T, typename std::enable_if<std::is_integral<T>::value>::type* = nullptr>
  static constexpr size_t size(T value) {
    return to_string(value).size();
  }

  void operator()(const char* str) { result += str; }
  void operator()(std::string_view str) { result += str; }

  template <typename T, typename std::enable_if<std::is_integral<T>::value>::type* = nullptr>
  void operator()(T value) {
    result += to_string(value);
  }

  std::string result;
};

template <typename... Args>
std::string str_cat(Args&&... args) {
  size_t total_size = (ConcatHelper::size(std::forward<Args>(args)) + ...);

  ConcatHelper concat_helper;
  concat_helper.result.reserve(total_size);
  (concat_helper(std::forward<Args>(args)), ...);

  return concat_helper.result;
}

class pipeline_replicator : public expr_visitor {
public:
  explicit pipeline_replicator(node_context& ctx) : ctx_(ctx) {}

  void fail(const char* msg) {
    std::cerr << "Unimplemented/TODO: " << msg << "\n";
    std::abort();
  }

  void visit(const variable* op) override {
    const auto& name = ctx_.name(op->sym);

    if (buffers_emitted_.count(op->sym)) {
      auto it = buffer_variables_emitted_.find(op->sym);
      if (it != buffer_variables_emitted_.end()) {
        name_ = it->second;
      } else {
        name_ = print_assignment_prefixed("_", "variable::make(" + name + "->sym())");
        buffer_variables_emitted_[op->sym] = name_;
      }
      return;
    }

    name_ = print(var(op->sym));
  }

  void visit(const constant* op) override { name_ = to_string(op->value); }
  void visit(const let* op) override { fail("unimplemented let"); }
  void visit(const add* op) override { visit_binary_op(op, "+"); }
  void visit(const sub* op) override { visit_binary_op(op, "-"); }
  void visit(const mul* op) override { visit_binary_op(op, "*"); }
  void visit(const div* op) override { visit_binary_op(op, "/"); }
  void visit(const mod* op) override { visit_binary_op(op, "%"); }
  void visit(const class min* op) override { visit_binary_call(op, "min"); }
  void visit(const class max* op) override { visit_binary_call(op, "max"); }
  void visit(const equal* op) override { visit_binary_op(op, "=="); }
  void visit(const not_equal* op) override { visit_binary_op(op, "!="); }
  void visit(const less* op) override { visit_binary_op(op, "<"); }
  void visit(const less_equal* op) override { visit_binary_op(op, "<="); }
  void visit(const logical_and* op) override { visit_binary_op(op, "&&"); }
  void visit(const logical_or* op) override { visit_binary_op(op, "||"); }
  void visit(const logical_not* op) override {
    std::string s = print_expr_maybe_inlined(op->a);
    name_ = "!(" + s + ")";
  }
  void visit(const class select* op) override { fail("unimplemented select"); }

  void visit(const call* op) override {
    std::vector<std::string> args;
    for (const auto& arg : op->args) {
      args.push_back(print_expr_maybe_inlined(arg));
    }
    name_ = print_expr_maybe_inlined(to_string(op->intrinsic), "(", print_vector_elements(args), ")");
  }

  std::string print(const var& v) {
    if (!v.defined()) {
      return "var()";
    }

    auto it = vars_emitted_.find(v.sym());
    if (it != vars_emitted_.end()) {
      return it->second;
    }

    const auto& name = ctx_.name(v.sym());
    vars_emitted_[v.sym()] = name;
    return print_assignment_explicit(name, "var(ctx, \"", name, "\")");
  }

  std::string print(const std::vector<var>& vars) {
    std::vector<std::string> var_names;
    for (const auto& v : vars) {
      var_names.push_back(print(v));
    }
    return print_vector(var_names);
  }

  std::string print(const std::vector<buffer_expr_ptr>& io) {
    std::vector<std::string> bep_names;
    for (const auto& bep : io) {
      bep_names.push_back(print(bep));
    }
    return print_vector(bep_names);
  }

  std::string print(const buffer_expr_ptr& bep) {
    const auto& name = ctx_.name(bep->sym());
    if (buffers_emitted_.count(bep->sym())) {
      return name;
    }
    buffers_emitted_.insert(bep->sym());

<<<<<<< HEAD
    std::string elem_size = print_expr_inlined(bep->elem_size());
    (void)print_assignment_explicit(
        name, "buffer_expr::make(ctx, \"", name, "\", /*rank=*/", bep->rank(), ", /*elem_size=*/", elem_size, ")");
=======
    (void)print_assignment_explicit(name, "buffer_expr::make(ctx, \"", name, "\", /*rank=*/", bep->rank(),
        ", /*elem_size=*/", bep->elem_size(), ")");
>>>>>>> 63aac16d

    expr bep_var = variable::make(bep->sym());
    for (std::size_t d = 0; d < bep->rank(); d++) {
      if (!match(bep->dim(d).bounds.min, buffer_min(bep_var, static_cast<index_t>(d)))) {
        std::string e = print_expr_inlined(bep->dim(d).bounds.min);
        os_ << "  " << name << "->dim(" << d << ").min = " << e << ";\n";
      }
      if (!match(bep->dim(d).bounds.max, buffer_max(bep_var, static_cast<index_t>(d)))) {
        std::string e = print_expr_inlined(bep->dim(d).bounds.max);
        os_ << "  " << name << "->dim(" << d << ").max = " << e << ";\n";
      }
      if (!match(bep->dim(d).stride, buffer_stride(bep_var, static_cast<index_t>(d)))) {
        std::string e = print_expr_inlined(bep->dim(d).stride);
        os_ << "  " << name << "->dim(" << d << ").stride = " << e << ";\n";
      }
      if (!match(bep->dim(d).fold_factor, buffer_fold_factor(bep_var, static_cast<index_t>(d)))) {
        std::string e = print_expr_inlined(bep->dim(d).fold_factor);
        os_ << "  " << name << "->dim(" << d << ").fold_factor = " << e << ";\n";
      }
    }

    const auto* f = bep->producer();
    if (f) print(*f);

    return name;
  }

  std::string print(const box_expr& bounds, bool inlined) {
    std::vector<std::string> bounds_vec;
    for (const auto& be : bounds) {
      if (be.min.same_as(be.max)) {
        std::string mn = print_expr_inlined(be.min);
        bounds_vec.push_back(str_cat("point(", mn, ")"));
      } else {
        std::string mn = print_expr_inlined(be.min);
        std::string mx = print_expr_inlined(be.max);
        bounds_vec.push_back(str_cat("{", mn, ", ", mx, "}"));
      }
    }
    return print_vector(bounds_vec);
  }

  std::string print(const func::input& func_input) {
    print(func_input.buffer);

    std::string name = ctx_.name(func_input.sym());
    std::string bounds = print(func_input.bounds, /*inlined*/ true);
    if (!func_input.output_crop.empty() || !func_input.output_slice.empty()) {
      std::string output_crop = print(func_input.output_crop, /*inlined*/ true);
      std::string output_slice = print_vector(func_input.output_slice);
      return print_string_vector({name, bounds, output_crop, output_slice});
    } else {
      return print_string_vector({name, bounds});
    }
  }

  std::string print(const std::vector<func::input>& func_inputs) {
    std::vector<std::string> fin_names;
    for (const auto& func_input : func_inputs) {
      fin_names.push_back(print(func_input));
    }
    return print_vector(fin_names);
  }

  std::string print(const func::output& func_output) {
    print(func_output.buffer);

    std::string name = ctx_.name(func_output.sym());
    std::string dims = print(func_output.dims);
    return print_string_vector({name, dims});
  }

  std::string print(const std::vector<func::output>& func_outputs) {
    std::vector<std::string> fout_names;
    for (const auto& func_output : func_outputs) {
      fout_names.push_back(print(func_output));
    }
    return print_vector(fout_names);
  }

  std::string print_max_workers(int x) {
    switch (x) {
    case loop::serial: return "loop::serial";
    case loop::parallel: return "loop::parallel";
    default: return std::to_string(x);
    }
  }

  std::string print(const func::loop_info& loopinfo) {
    std::string v = print(loopinfo.var);
    std::string step = print_expr_maybe_inlined(loopinfo.step);
    std::string max_workers = print_max_workers(loopinfo.max_workers);
    return print_string_vector({v, step, max_workers});
  }

  std::string print(const std::vector<func::loop_info>& loopinfos) {
    std::vector<std::string> loopinfos_vec;
    for (const auto& loopinfo : loopinfos) {
      loopinfos_vec.push_back(print(loopinfo));
    }
    return print_vector(loopinfos_vec);
  }

  std::string print(const loop_id& loopid) {
    if (!loopid.func && !loopid.var.defined()) {
      return "<root>";
    }
    std::string fn_ptr;
    if (loopid.func) {
      std::string fn = print(*loopid.func);
      fn_ptr = print_assignment_prefixed("_fn_", "&", fn);
    } else {
      fn_ptr = print_assignment_prefixed("_fn_", "static_cast<func*>(nullptr)");
    }
    std::string v = print(loopid.var);
    return print_assignment_prefixed("_loop_id_", "loop_id{", fn_ptr, ", ", v, "}");
  }

  std::string print_callback(
      const std::vector<func::input>& func_inputs, const std::vector<func::output>& func_outputs) {
    std::vector<std::string> args, body_in, body_out, fout_dims;
    for (size_t i = 0; i < func_inputs.size(); i++) {
      args.push_back(str_cat("const buffer<const void>& i", i));
      body_in.push_back(str_cat("&i", i));
    }
    for (size_t i = 0; i < func_outputs.size(); i++) {
      args.push_back(str_cat("const buffer<void>& o", i));
      body_out.push_back(str_cat("&o", i));
      fout_dims.push_back(print(func_outputs[i].dims));
    }
    std::ostringstream os;
    os << str_cat("[=](", print_vector_elements(args), ") -> index_t {\n");
    os << "    const buffer<const void>* input_buffers[] = " << print_vector(body_in) << ";\n";
    os << "    const buffer<void>* output_buffers[] = " << print_vector(body_out) << ";\n";
    os << "    const func::input inputs[] = " << print(func_inputs) << ";\n";
    os << "    const std::vector<var> outputs[] = " << print_vector(fout_dims) << ";\n";
    os << "    return ::slinky::internal::replica_pipeline_handler(input_buffers, output_buffers, inputs, outputs);\n";
    os << "  }";
    return print_assignment_prefixed("_replica_fn_", os.str());
  }

  std::string print(const func& f) {
    if (auto it = funcs_emitted_.find(&f); it != funcs_emitted_.end()) {
      return it->second;
    }
    std::string fn_name = str_cat("_fn_", next_id_++);
    funcs_emitted_[&f] = fn_name;

    if (!f.defined() && f.outputs().size() == 1) {
      std::string func_inputs = print(f.inputs());
      std::string func_outputs = print(f.outputs()[0]);
      (void)print_assignment_explicit(fn_name, "func::make_copy(", func_inputs, ", ", func_outputs, ")");
    } else {
      std::string callback = print_callback(f.inputs(), f.outputs());
      std::string func_inputs = print(f.inputs());
      std::string func_outputs = print(f.outputs());
      (void)print_assignment_explicit(
          fn_name, "func::make(std::move(", callback, "), ", func_inputs, ", ", func_outputs, ")");
    }
    if (!f.loops().empty()) {
      std::string li = print(f.loops());
      os_ << "  " << fn_name << ".loops(" << li << ");\n";
    }
    std::optional<loop_id> loopid = f.compute_at();
    if (loopid) {
      std::string li = print(*loopid);
      if (li == "<root>") {
        os_ << "  " << fn_name << ".compute_root();\n";
      } else {
        os_ << "  " << fn_name << ".compute_at(" << li << ");\n";
      }
    }
    // TODO padding?

    return fn_name;
  }

  std::string print(const build_options& opt) {
    std::vector<std::string> values;
    if (opt.no_checks) {
      values.push_back(".no_checks = true");
    }
    if (opt.no_alias_buffers) {
      values.push_back(".no_alias_buffers = true");
    }
    return print_vector(values);
  }

  std::string print(const std::vector<var>& args, const std::vector<buffer_expr_ptr>& inputs,
      const std::vector<buffer_expr_ptr>& outputs, const build_options& options, const std::string& fname) {
    if (!fname.empty()) {
      os_ << "  // clang-format off\n";
      os_ << "// BEGIN define_replica_pipeline() output\n";
      os_ << "auto " << fname << " = ";
    }
    os_ << "[]() -> ::slinky::pipeline {\n";
    os_ << "  using std::abs, std::min, std::max;\n";
    os_ << "  node_context ctx;\n";
    std::string a = print(args);
    std::string i = print(inputs);
    std::string o = print(outputs);
    std::string bo = print(options);
    print_assignment_explicit("p", "build_pipeline(ctx, ", a, ", ", i, ", ", o, ", ", bo, ")");
    os_ << "  return p;\n";
    if (!fname.empty()) {
      os_ << "};\n";
      os_ << "// END define_replica_pipeline() output\n";
      os_ << "  // clang-format on\n";
    } else {
      os_ << "}\n";
    }
    return os_.str();
  }

private:
  node_context& ctx_;
  std::ostringstream os_;
  std::string name_;
  uint32_t next_id_ = 0;
  std::set<symbol_id> buffers_emitted_;
  std::map<symbol_id, std::string> buffer_variables_emitted_;
  std::map<symbol_id, std::string> vars_emitted_;
  std::map<const func*, std::string> funcs_emitted_;
  bool exprs_inlined_ = false;

  std::string print_expr_inlined(const expr& e) {
    bool old = exprs_inlined_;
    exprs_inlined_ = true;
    std::string result = print_expr_maybe_inlined(e);
    exprs_inlined_ = old;
    return result;
  }

  std::string print_expr_assignment(const expr& e) {
    bool old = exprs_inlined_;
    exprs_inlined_ = false;
    std::string result = print_expr_maybe_inlined(e);
    exprs_inlined_ = old;
    return result;
  }

  std::string print_expr_maybe_inlined(const expr& e) {
    if (e.defined()) {
      name_ = "$$INVALID$$";
      e.accept(this);
    } else {
      name_ = "expr()";
    }
    return name_;
  }

  template <typename... RHS>
  std::string print_expr_maybe_inlined(RHS&&... rhs) {
    if (exprs_inlined_) {
      return str_cat("(", rhs..., ")");
    } else {
      return print_assignment_prefixed("_", rhs...);
    }
  }

  template <typename... RHS>
  std::string print_assignment_prefixed(const std::string prefix, RHS&&... rhs) {
    name_ = str_cat(prefix, next_id_++);
    os_ << str_cat("  auto ", name_, " = ", str_cat(rhs...), ";\n");
    return name_;
  }

  template <typename... RHS>
  std::string print_assignment_explicit(const std::string name, RHS&&... rhs) {
    name_ = name;
    os_ << str_cat("  auto ", name_, " = ", str_cat(rhs...), ";\n");
    return name_;
  }

  template <typename T>
  std::string print_vector_elements(const std::vector<T>& v) {
    bool first = true;
    std::ostringstream os;
    for (const auto& vi : v) {
      if (!first) os << ", ";
      if constexpr (std::is_same_v<T, expr>) {
        if (vi.defined()) {
          os << vi;
        } else {
          os << "expr()";
        }
      } else {
        os << vi;
      }
      first = false;
    }
    return os.str();
  }

  template <typename T>
  std::string print_vector(const std::vector<T>& v) {
    return str_cat("{", print_vector_elements(v), "}");
  }

  std::string print_string_vector(const std::vector<std::string>& v) { return print_vector<std::string>(v); }

  template <typename T>
  void visit_binary_op(const T* op, const std::string& binop) {
    std::string sa = print_expr_maybe_inlined(op->a);
    std::string sb = print_expr_maybe_inlined(op->b);
    name_ = print_expr_maybe_inlined("(", sa, " ", binop, " ", sb, ")");
  }

  template <typename T>
  void visit_binary_call(const T* op, const std::string& call) {
    std::string sa = print_expr_maybe_inlined(op->a);
    std::string sb = print_expr_maybe_inlined(op->b);
    name_ = print_expr_maybe_inlined(call, "(", sa, ", ", sb, ")");
  }
};

struct rph_handler {
  const span<const buffer<const void>*>& inputs;
  const span<func::input>& func_inputs;
  const buffer<void>* output;
  const std::vector<var>& fout_dims;

  std::vector<index_t> in_pos, out_pos;
  eval_context eval_ctx;

  void run() {
    out_pos.resize(output->rank);

    assert(inputs.size() == func_inputs.size());
    for (std::size_t i = 0; i < func_inputs.size(); i++) {
      eval_ctx[func_inputs[i].sym()] = reinterpret_cast<index_t>(inputs[i]);
    }

    handler((int)output->rank - 1);
  }

  void handler(int d) {
    if (d >= 0) {
      for (out_pos[d] = output->dim(d).min(); out_pos[d] <= output->dim(d).max(); out_pos[d]++) {
        handler(d - 1);
      }
      return;
    }

    assert(fout_dims.size() == output->rank);
    for (std::size_t d = 0; d < output->rank; d++) {
      eval_ctx[fout_dims[d]] = out_pos[d];
    }

    char* out_pos_addr = reinterpret_cast<char*>(output->address_at(out_pos));
    memset(out_pos_addr, 0, output->elem_size);

    for (std::size_t i = 0; i < inputs.size(); i++) {
      std::vector<interval> input_required = calc_input_required(inputs[i], func_inputs[i].bounds);
      in_pos.resize(inputs[i]->rank, 0);
      apply_input((int)inputs[i]->rank - 1, inputs[i], input_required);
    }
  }

  struct interval {
    index_t min, max;
  };

  std::vector<interval> calc_input_required(const buffer<const void>* input, const box_expr& fin_bounds) {
    std::vector<interval> input_required(fin_bounds.size());
    for (std::size_t d = 0; d < fin_bounds.size(); d++) {
      input_required[d].min = evaluate(fin_bounds[d].min, eval_ctx);
      input_required[d].max = evaluate(fin_bounds[d].max, eval_ctx);
      assert(input_required[d].min >= input->dims[d].min());
      assert(input_required[d].max <= input->dims[d].max());
    }
    return input_required;
  }

  template <typename Dst, typename Src>
  inline void do_xor(Dst& dst, Src src) {
    dst ^= static_cast<Dst>(src);
  }

  void apply_input(int d, const buffer<const void>* input, const std::vector<interval>& ranges) {
    if (d >= 0) {
      for (in_pos[d] = ranges[d].min; in_pos[d] <= ranges[d].max; in_pos[d]++) {
        apply_input(d - 1, input, ranges);
      }
      return;
    }

#define DO_XOR(DST, SRC)                                                                                               \
  do_xor<DST, SRC>(*reinterpret_cast<DST*>(out_pos_addr), *reinterpret_cast<const SRC*>(in_pos_addr))

    const void* in_pos_addr = input->address_at(in_pos);
    void* out_pos_addr = output->address_at(out_pos);
    switch ((output->elem_size << 4) | input->elem_size) {
    case 0x11: DO_XOR(uint8_t, uint8_t); break;
    case 0x12: DO_XOR(uint8_t, uint16_t); break;
    case 0x14: DO_XOR(uint8_t, uint32_t); break;
    case 0x18: DO_XOR(uint8_t, uint64_t); break;
    case 0x21: DO_XOR(uint16_t, uint8_t); break;
    case 0x22: DO_XOR(uint16_t, uint16_t); break;
    case 0x24: DO_XOR(uint16_t, uint32_t); break;
    case 0x28: DO_XOR(uint16_t, uint64_t); break;
    case 0x41: DO_XOR(uint32_t, uint8_t); break;
    case 0x42: DO_XOR(uint32_t, uint16_t); break;
    case 0x44: DO_XOR(uint32_t, uint32_t); break;
    case 0x48: DO_XOR(uint32_t, uint64_t); break;
    case 0x81: DO_XOR(uint64_t, uint8_t); break;
    case 0x82: DO_XOR(uint64_t, uint16_t); break;
    case 0x84: DO_XOR(uint64_t, uint32_t); break;
    case 0x88: DO_XOR(uint64_t, uint64_t); break;
    default: std::cerr << "Unsupported elem_size combination\n"; std::abort();
    }

#undef DO_XOR
  }
};

}  // namespace

namespace internal {

index_t replica_pipeline_handler(span<const buffer<const void>*> inputs, span<const buffer<void>*> outputs,
    span<func::input> func_inputs, span<std::vector<var>> fout_dims) {
  assert(inputs.size() == func_inputs.size());
  assert(outputs.size() == fout_dims.size());
  for (std::size_t i = 0; i < outputs.size(); i++) {
    rph_handler rh = {inputs, func_inputs, outputs[i], fout_dims[i]};
    rh.run();
  }
  return 0;
}

}  // namespace internal

std::string define_replica_pipeline(node_context& ctx, const std::vector<var>& args,
    const std::vector<buffer_expr_ptr>& inputs, const std::vector<buffer_expr_ptr>& outputs,
    const build_options& options, const std::string& fname) {
  pipeline_replicator r(ctx);
  return r.print(args, inputs, outputs, options, fname);
}

std::string define_replica_pipeline(node_context& ctx, const std::vector<buffer_expr_ptr>& inputs,
    const std::vector<buffer_expr_ptr>& outputs, const build_options& options, const std::string& fname) {
  return define_replica_pipeline(ctx, {}, inputs, outputs, options, fname);
}

}  // namespace slinky<|MERGE_RESOLUTION|>--- conflicted
+++ resolved
@@ -140,14 +140,9 @@
     }
     buffers_emitted_.insert(bep->sym());
 
-<<<<<<< HEAD
     std::string elem_size = print_expr_inlined(bep->elem_size());
     (void)print_assignment_explicit(
         name, "buffer_expr::make(ctx, \"", name, "\", /*rank=*/", bep->rank(), ", /*elem_size=*/", elem_size, ")");
-=======
-    (void)print_assignment_explicit(name, "buffer_expr::make(ctx, \"", name, "\", /*rank=*/", bep->rank(),
-        ", /*elem_size=*/", bep->elem_size(), ")");
->>>>>>> 63aac16d
 
     expr bep_var = variable::make(bep->sym());
     for (std::size_t d = 0; d < bep->rank(); d++) {
