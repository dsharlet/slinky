package(
    default_applicable_licenses = ["//:license"],
    default_visibility = ["//visibility:private"],
)

# This library provides the functionality to lower a graph of funcs into a pipeline suitable for
# evaluation in the runtime.
cc_library(
    name = "builder",
    srcs = [
        "pipeline.cc",
        "node_mutator.cc",
        "optimizations.cc",
        "rewrite.cc",
        "rewrite.h",
        "simplify.cc",
        "simplify_bounds.cc",
        "simplify_exprs.cc",
        "slide_and_fold_storage.cc",
        "substitute.cc",
    ],
    hdrs = [
        "pipeline.h",
        "node_mutator.h",
        "optimizations.h",
        "simplify.h",
        "slide_and_fold_storage.h",
        "substitute.h",
    ],
    deps = ["//runtime"],
    visibility = ["//visibility:public"],
)

cc_library(
    name = "replica_pipeline",
    srcs = [
        "replica_pipeline.cc",
    ],
    hdrs = [
        "replica_pipeline.h",
    ],
    deps = ["//runtime", ":builder"],
    visibility = ["//visibility:public"],
<<<<<<< HEAD
)

cc_test(
    name = "checks_test",
    srcs = ["checks_test.cc"],
    deps = [
        ":builder",
        "@googletest//:gtest_main",
        "//runtime",
    ],
    size="small",
)

cc_test(
    name = "copy_test",
    srcs = ["copy_test.cc"],
    deps = [
        ":builder",
        "@googletest//:gtest_main",
        "//runtime",
    ],
    size="small",
)

cc_test(
    name = "elementwise_test",
    srcs = ["elementwise_test.cc"],
    deps = [
        ":builder",
        "@googletest//:gtest_main",
        "//runtime",
    ],
    size="small",
)

cc_test(
    name = "pipeline_test",
    srcs = [
        "pipeline_test.cc", 
        "bazel_util.h",
        "test_util.h",
    ],
    data = ["replica_pipeline_test.cc"] + glob(["visualize/*.html"]),
    deps = [
        ":builder",
        ":replica_pipeline",
        "@bazel_tools//tools/cpp/runfiles",
        "@googletest//:gtest_main",
        "//runtime",
        "//runtime:chrome_trace",
        "//runtime:thread_pool",
        "//runtime:visualize",
    ],
    size="small",
)

cc_test(
    name = "replica_pipeline_test",
    srcs = ["replica_pipeline_test.cc"],
    deps = [
        ":builder",
        ":replica_pipeline",
        "@googletest//:gtest_main",
    ],
    size="small",
)

cc_test(
    name = "simplify_test",
    srcs = ["simplify_test.cc"],
    deps = [
        ":builder",
        "@googletest//:gtest_main",
        "//runtime",
    ],
    size="small",
)

cc_test(
    name = "substitute_test",
    srcs = ["substitute_test.cc"],
    deps = [
        ":builder",
        "@googletest//:gtest_main",
        "//runtime",
    ],
    size="small",
=======
>>>>>>> 44bfceb5
)<|MERGE_RESOLUTION|>--- conflicted
+++ resolved
@@ -41,94 +41,4 @@
     ],
     deps = ["//runtime", ":builder"],
     visibility = ["//visibility:public"],
-<<<<<<< HEAD
-)
-
-cc_test(
-    name = "checks_test",
-    srcs = ["checks_test.cc"],
-    deps = [
-        ":builder",
-        "@googletest//:gtest_main",
-        "//runtime",
-    ],
-    size="small",
-)
-
-cc_test(
-    name = "copy_test",
-    srcs = ["copy_test.cc"],
-    deps = [
-        ":builder",
-        "@googletest//:gtest_main",
-        "//runtime",
-    ],
-    size="small",
-)
-
-cc_test(
-    name = "elementwise_test",
-    srcs = ["elementwise_test.cc"],
-    deps = [
-        ":builder",
-        "@googletest//:gtest_main",
-        "//runtime",
-    ],
-    size="small",
-)
-
-cc_test(
-    name = "pipeline_test",
-    srcs = [
-        "pipeline_test.cc", 
-        "bazel_util.h",
-        "test_util.h",
-    ],
-    data = ["replica_pipeline_test.cc"] + glob(["visualize/*.html"]),
-    deps = [
-        ":builder",
-        ":replica_pipeline",
-        "@bazel_tools//tools/cpp/runfiles",
-        "@googletest//:gtest_main",
-        "//runtime",
-        "//runtime:chrome_trace",
-        "//runtime:thread_pool",
-        "//runtime:visualize",
-    ],
-    size="small",
-)
-
-cc_test(
-    name = "replica_pipeline_test",
-    srcs = ["replica_pipeline_test.cc"],
-    deps = [
-        ":builder",
-        ":replica_pipeline",
-        "@googletest//:gtest_main",
-    ],
-    size="small",
-)
-
-cc_test(
-    name = "simplify_test",
-    srcs = ["simplify_test.cc"],
-    deps = [
-        ":builder",
-        "@googletest//:gtest_main",
-        "//runtime",
-    ],
-    size="small",
-)
-
-cc_test(
-    name = "substitute_test",
-    srcs = ["substitute_test.cc"],
-    deps = [
-        ":builder",
-        "@googletest//:gtest_main",
-        "//runtime",
-    ],
-    size="small",
-=======
->>>>>>> 44bfceb5
 )