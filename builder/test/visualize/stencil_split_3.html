
<!DOCTYPE html><html><head><title>Visualizer</title>
<style>
div.buffer {
  border:2px solid gray;
  width:400px;
  height:400px;
  display:inline-block;
  margin:3px;
  position:relative;
}
div.mem_wrapper {
  width:100%;
  height:100%;
  position:absolute;
  top:0;
}
div.overlays {
  margin:auto;
  padding:3px;
  position:absolute;
  bottom:0;
  right:0;
}
p.label {
  font-family:monospace;
  margin:4px;
  border-radius:5px;
  background:black;
  opacity:75%;
  padding:3px;
}
div.controls {
  position:fixed;
  bottom:0;
  left:0;
  right:0;
  width: 300px;
  margin: auto;
}
input.slider {
  width:300px;
  margin:10px;
}
</style>
</head>
<script>
var __current_t = 0;
</script>
<body>
<div width='100%' height='100%' id='buffers' class='buffers'>
  <div class='buffer' id='template' style='display:none;'>
    <div class='mem_wrapper'><canvas id='mem' style='width:100%; height:100%'></canvas></div>
    <div class='overlays'></div>
  </div>
</div>
<div class='controls' width='100%'>
  <input type='range' min='0' value='0' class='slider' id='event_slider' oninput='__current_t = this.value'>
</div>
<script>
var __buffers = document.getElementById('buffers');
let __template = document.getElementById('template');
var __heap_map = [];
var __event_t = 1;
function euclidean_div(a, b) { return Math.floor(a / b); }
function euclidean_mod(a, b) { return Math.round(a - b * euclidean_div(a, b)); }
function min(a, b) { return Math.min(a, b); }
function max(a, b) { return Math.max(a, b); }
function abs(a) { return Math.abs(a); }
function clamp(x, a, b) { return min(max(x, a), b); }
function lerp(a, b, t) { return a + (b - a) * t; }
function lerp_color(a, b, t) {
  return [lerp(a[0], b[0], t), lerp(a[1], b[1], t), lerp(a[2], b[2], t)];
}
function make_color(a) {
  return 'rgb(' + a[0] + ', ' + a[1] + ', ' + a[2] + ')';
}
function buffer_min(b, d) { return b.dims[d].bounds[0]; }
function buffer_max(b, d) { return b.dims[d].bounds[1]; }
function buffer_stride(b, d) { return b.dims[d].stride; }
function buffer_fold_factor(b, d) { return b.dims[d].fold_factor; }
function buffer_rank(b) { return b.dims.length; }
function buffer_elem_size(b) { return b.elem_size; }
function flat_offset_dim(d, x) { return ((x - d.bounds[0]) % d.fold_factor) * d.stride; }
function unpack_dim(at, dim) {
  if (dim.stride == 0) {
    return 0;
  } else {
    return euclidean_mod(euclidean_div(at, dim.stride), dim.bounds[1] - dim.bounds[0] + 1);
  }
}
function add_label(buf, name, dims, color) {
  let label = name + ': ' + dims.map(i => '[' + i.bounds[0] + ',' + i.bounds[1] + ']').toString();
  let p = document.createElement('p');
  p.classList.add('label');
  p.style.color = make_color(color);
  p.appendChild(document.createTextNode(label));
  buf.querySelector('.overlays').appendChild(p);
}

function define_mapping(buffer) {
  let buf = __template.cloneNode(true);
  buf.id = name;
  buf.style = '';
  buf.mem = buf.querySelector('canvas#mem');
  add_label(buf, buffer.name, buffer.dims, buffer.color);
  buf.mem.base = buffer.base;
  closure = function(base, elem_size, dims) {
    let sorted_dims = structuredClone(dims.toSorted(function(a, b) { return a.stride - b.stride; }));
    if (sorted_dims.length > 1) {
      return function(at) {
        at -= base;
        return [unpack_dim(at, sorted_dims[0]), unpack_dim(at, sorted_dims[1])];
      }
    } else if (sorted_dims.length == 1) {
      return function(at) {
        at -= base;
        return [unpack_dim(at, sorted_dims[0]), 0];
      }
    } else {
      return function(at) { return [0, 0]; }
    }
  }
  buf.mem.mapping = closure(buffer.base, buffer.elem_size, buffer.dims);
  buf.mem.elem_size = buffer.elem_size;
  buf.mem.productions = [];
  __buffers.appendChild(buf);
  __heap_map.push({begin: buffer.base, end: buffer.base + buffer.size, element: buf})
  window.requestAnimationFrame(function(t) { draw(buf.mem, __current_t); });
}
function find_mapping(base) {
  for (let m of __heap_map) {
    if (m.begin <= base && base < m.end) {
      return m;
    }
  }
  return 0;
}
function add_mapping(buffer) {
  let m = find_mapping(buffer.base);
  if (m) {
    add_label(m.element, buffer.name, buffer.dims, buffer.color);
  }
}
function for_each_offset_dim(buf, at, dim, fn) {
  for (let i = buf.dims[dim].bounds[0]; i <= buf.dims[dim].bounds[1]; ++i) {
    if (dim == 0) {
      fn(at + flat_offset_dim(buf.dims[dim], i));
    } else {
      for_each_offset_dim(buf, at + flat_offset_dim(buf.dims[dim], i), dim - 1, fn);
    }
  }
}
function for_each_offset(buf, fn) {
  for_each_offset_dim(buf, buf.base, buf.dims.length - 1, fn);
}
function draw(mem, t) {
  if (!mem.getContext) return;
  mem.width = mem.offsetWidth;
  mem.height = mem.offsetHeight;
  const ctx = mem.getContext('2d');
  ctx.clearRect(0, 0, mem.width, mem.height);
  for (let p of mem.productions) {
    dt = t - p.t;
    if (dt < 0) continue;
    color = make_color(lerp_color(p.buf.color, [0, 0, 0], clamp(dt / 8, 0, 0.25)));
    ctx.fillStyle = color;
    for_each_offset(p.buf, function(at) {
      [x, y] = mem.mapping(at);
      ctx.fillRect(x*10 + 5, y*10 + 5, 8, 8);
    });
  }
  window.requestAnimationFrame(function(t) { draw(mem, __current_t); });
}
function check(condition) {}
// TODO: or_else() + and_then() are supposed to short-circuit in order
// to avoid integer overflow, but since each expression is evaluated
// when passed to this function it's not really functioning as intended here.
// Good enough for the visualizer, but not quite right.
function or_else(...cond) {
  for (let d = 0; d < cond.length; ++d) {
    if (cond[d]) return true;
  }
  return false;
}
function and_then(...cond) {
  for (let d = 0; d < cond.length; ++d) {
    if (!cond[d]) return false;
  }
  return true;
}
function buffer_at(b, ...at) {
  let result = b.base;
  for (let d = 0; d < at.length; ++d) {
    if (isNaN(at[d])) continue;
    result = result + flat_offset_dim(b.dims[d], at[d]);
  }
  return result;
}
function select(c, t, f) { return c ? t : f; }
function flat_allocate(size) {
  if (typeof flat_allocate.heap == 'undefined') {
    flat_allocate.heap = 0;
  }
  let result = flat_allocate.heap;
  flat_allocate.heap += size;
  return result;
}
function next_color() {
  const colors = [[255, 0, 0], [0, 255, 0], [65, 105, 225], [240, 230, 140], [255, 0, 255], [0, 255, 255]];
  if (typeof next_color.next == 'undefined') {
    next_color.next = 0;
  }
  return colors[(next_color.next++) % colors.length];
}
function alloc_extent(dim) {
  let extent = dim.bounds[1] - dim.bounds[0] + 1;
  return isNaN(dim.fold_factor) ? extent : Math.min(extent, dim.fold_factor);
}
function is_stride_ok_dim(stride, extent, dim) {
  if (isNaN(dim.stride)) {
    return true;
  } else if (extent == 1 && Math.abs(stride) == Math.abs(dim.stride) && alloc_extent(dim) > 1) {
    return false;
  } else if (alloc_extent(dim) * Math.abs(dim.stride) <= stride) {
    return true;
  }
  return Math.abs(dim.stride) >= extent * stride;
}
function is_stride_ok(stride, extent, dims) {
  for (let i of dims) {
    if (!is_stride_ok_dim(stride, extent, i)) {
      return false;
    }
  }
  return true;
}
function init_strides(elem_size, dims) {
  for (let i of dims) {
    if (!isNaN(i.stride)) continue;

    let alloc_extent_i = alloc_extent(i);

    if (is_stride_ok(elem_size, alloc_extent_i, dims)) {
      i.stride = elem_size;
      continue;
    }

    let min = Infinity;
    for (let j of dims) {
      if (isNaN(j.stride)) {
        continue;
      } else if (j.bounds[1] < j.bounds[0]) {
        min = 0;
        break;
      }

      let candidate = Math.abs(j.stride) * alloc_extent(j);
      if (candidate >= min) {
        continue;
      } else if (!is_stride_ok(candidate, alloc_extent_i, dims)) {
        continue;
      }
      min = candidate;
    }
    i.stride = min;
  }
}
function allocate(name, elem_size, dims, hidden = false) {
  init_strides(elem_size, dims);
  let flat_min = 0;
  let flat_max = 0;
  for (let i = 0; i < dims.length; ++i) {
    let extent = min(dims[i].bounds[1] - dims[i].bounds[0] + 1, dims[i].fold_factor);
    flat_min += (extent - 1) * min(0, dims[i].stride);
    flat_max += (extent - 1) * max(0, dims[i].stride);
  }
  let size = flat_max - flat_min + elem_size;
  let base = flat_allocate(size);
  let buffer = {name: name, base: base, size: size, elem_size: elem_size, dims: dims, color: next_color()};
  if (!hidden) {
    define_mapping(buffer);
  }
  return buffer;
}
function free(b) {}
function make_buffer(name, base, elem_size, dims) { 
  let buffer = {name: name, base: base, elem_size: elem_size, dims: dims, color: next_color()};
  add_mapping(buffer);
  return buffer;  
}
function clone_buffer(b) { return structuredClone(b); }
function crop_dim(b, d, bounds) {
  let result = clone_buffer(b);
  let new_min = max(result.dims[d].bounds[0], bounds[0]);
  let new_max = min(result.dims[d].bounds[1], bounds[1]);
  if (new_max >= new_min) {
    result.base += flat_offset_dim(result.dims[d], new_min);
  }
  result.dims[d].bounds[0] = new_min;
  result.dims[d].bounds[1] = new_max;
  return result;
}
function crop_buffer(b, bounds) {
  let result = clone_buffer(b);
  for (let d = 0; d < bounds.length; ++d) {
    result = crop_dim(result, d, bounds[d]);
  }
  return result;
}
function slice_dim(b, d, at) {
  let result = clone_buffer(b);
  result.base += flat_offset_dim(result.dims[d], at);
  result.dims.splice(d, 1);
  return result;
}
function slice_buffer(b, at) {
  let result = clone_buffer(b);
  for (let d = at.length - 1; d >= 0; --d) {
    result = slice_dim(result, d, at[d]);
  }
  return result;
}
function transpose(b, dims) {
  let result = clone_buffer(b);
  result.dims = dims.map(i => result.dims[i]);
  return result;
}
function produce(b) {
  m = find_mapping(b.base);
  if (m) {
    m.element.mem.productions.push({t: __event_t, buf: clone_buffer(b)});
  }
}
function consume(b) {}
function trace_begin(x) { return x; }
function trace_end(x) { return 1; }
let __trace_names = allocate('__trace_names', 1, [{bounds:[0, 0], stride:1, fold_factor:1}], true);
function pipeline(__in, out) {
  check(__in);
  check((buffer_rank(__in) == 2));
  check((buffer_elem_size(__in) == 2));
  check(out);
  check((buffer_rank(out) == 2));
  check((buffer_elem_size(out) == 2));
  check(or_else((buffer_fold_factor(out, 0) == 9223372036854775807), (buffer_max(out, 0) < (buffer_fold_factor(out, 0) + buffer_min(out, 0)))));
  check(or_else((buffer_fold_factor(out, 1) == 9223372036854775807), (buffer_max(out, 1) < (buffer_fold_factor(out, 1) + buffer_min(out, 1)))));
  check((buffer_min(__in, 0) < buffer_min(out, 0)));
  check((buffer_max(out, 0) < buffer_max(__in, 0)));
  check((buffer_min(__in, 1) < buffer_min(out, 1)));
  check((buffer_max(out, 1) < buffer_max(__in, 1)));
  { let intm = allocate('intm', 2, [
      {bounds:[(buffer_min(out, 0) + -1), (buffer_max(out, 0) + 1)], stride:NaN, fold_factor:9223372036854775807},
      {bounds:[(buffer_min(out, 1) + -1), (buffer_max(out, 1) + 1)], stride:NaN, fold_factor:6}
    ]);
    { let intm_uncropped = clone_buffer(intm);
      let __loop_min = (buffer_min(out, 1) + -2);
      let __loop_max = buffer_max(out, 1);
      let __loop_step = 3;
      for(let y = __loop_min; y <= __loop_max; y += __loop_step) {
<<<<<<< HEAD
        { let __intm = crop_dim(intm, 1, {min:(y + 1), max:(y + 3)}); {
=======
        { let __intm = crop_dim(intm, 1, [(y + 1), (min((y + 2), buffer_max(out, 1)) + 1)]); {
>>>>>>> f7d57085
          let intm = __intm;
          consume(__in);
          produce(intm);
          __event_t++;
        }}
        { let __out = crop_dim(out, 1, [y, (y + 2)]); {
          let out = __out;
          consume(intm_uncropped);
          produce(out);
          __event_t++;
        }}
      }
    }
    free(intm);
  }
}
let __in = allocate('in', 2, [{bounds: [-1, 20], stride:2, fold_factor:9223372036854775807}, {bounds: [-1, 30], stride:44, fold_factor:9223372036854775807}], true);
let out = allocate('out', 2, [{bounds: [0, 19], stride:2, fold_factor:9223372036854775807}, {bounds: [0, 29], stride:40, fold_factor:9223372036854775807}]);
pipeline(__in, out);

let __end_t = __event_t;
let __event_slider = document.getElementById('event_slider');
let __autoplay = true;
__event_slider.max = __end_t - 1;
document.addEventListener('keyup', event => { if (event.code === 'Space') __autoplay = !__autoplay; });
let rate = Math.min(1000, 5000 / __end_t);
setInterval(function() {
  if (__autoplay) {
    __current_t = (__current_t + 1) % __end_t;
    __event_slider.value = __current_t;
  }
}, rate);
</script></body></html>
<|MERGE_RESOLUTION|>--- conflicted
+++ resolved
@@ -358,11 +358,7 @@
       let __loop_max = buffer_max(out, 1);
       let __loop_step = 3;
       for(let y = __loop_min; y <= __loop_max; y += __loop_step) {
-<<<<<<< HEAD
-        { let __intm = crop_dim(intm, 1, {min:(y + 1), max:(y + 3)}); {
-=======
-        { let __intm = crop_dim(intm, 1, [(y + 1), (min((y + 2), buffer_max(out, 1)) + 1)]); {
->>>>>>> f7d57085
+        { let __intm = crop_dim(intm, 1, [(y + 1), (y + 3)]); {
           let intm = __intm;
           consume(__in);
           produce(intm);
