--- conflicted
+++ resolved
@@ -388,11 +388,7 @@
                     produce(intm3);
                     __event_t++;
                   }}
-<<<<<<< HEAD
-                  { let __intm2 = crop_dim(intm2, 1, {min:(y + 2), max:(y + 3)}); {
-=======
-                  { let __intm2 = crop_dim(intm2, 1, [(y + 2), (min((y + 1), buffer_max(out, 1)) + 2)]); {
->>>>>>> f7d57085
+                  { let __intm2 = crop_dim(intm2, 1, [(y + 2), (y + 3)]); {
                     let intm2 = __intm2;
                     consume(in2);
                     produce(intm2);
