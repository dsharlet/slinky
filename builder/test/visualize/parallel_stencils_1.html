
<!DOCTYPE html><html><head><title>Visualizer</title>
<style>
div.buffer {
  border:2px solid gray;
  width:400px;
  height:400px;
  display:inline-block;
  margin:3px;
  position:relative;
}
div.mem_wrapper {
  width:100%;
  height:100%;
  position:absolute;
  top:0;
}
div.overlays {
  margin:auto;
  padding:3px;
  position:absolute;
  bottom:0;
  right:0;
}
p.label {
  font-family:monospace;
  margin:4px;
  border-radius:5px;
  background:black;
  opacity:75%;
  padding:3px;
}
div.controls {
  position:fixed;
  bottom:0;
  left:0;
  right:0;
  width: 300px;
  margin: auto;
}
input.slider {
  width:300px;
  margin:10px;
}
</style>
</head>
<script>
var __current_t = 0;
</script>
<body>
<div width='100%' height='100%' id='buffers' class='buffers'>
  <div class='buffer' id='template' style='display:none;'>
    <div class='mem_wrapper'><canvas id='mem' style='width:100%; height:100%'></canvas></div>
    <div class='overlays'></div>
  </div>
</div>
<div class='controls' width='100%'>
  <input type='range' min='0' value='0' class='slider' id='event_slider' oninput='__current_t = this.value'>
</div>
<script>
var __buffers = document.getElementById('buffers');
let __template = document.getElementById('template');
var __heap_map = [];
var __event_t = 1;
function euclidean_div(a, b) { return Math.floor(a / b); }
function euclidean_mod(a, b) { return Math.round(a - b * euclidean_div(a, b)); }
function min(a, b) { return Math.min(a, b); }
function max(a, b) { return Math.max(a, b); }
function abs(a) { return Math.abs(a); }
function clamp(x, a, b) { return min(max(x, a), b); }
function lerp(a, b, t) { return a + (b - a) * t; }
function lerp_color(a, b, t) {
  return [lerp(a[0], b[0], t), lerp(a[1], b[1], t), lerp(a[2], b[2], t)];
}
function make_color(a) {
  return 'rgb(' + a[0] + ', ' + a[1] + ', ' + a[2] + ')';
}
function buffer_min(b, d) { return b.dims[d].bounds.min; }
function buffer_max(b, d) { return b.dims[d].bounds.max; }
function buffer_extent(b, d) { return b.dims[d].bounds.max - b.dims[d].bounds.min + 1; }
function buffer_stride(b, d) { return b.dims[d].stride; }
function buffer_fold_factor(b, d) { return b.dims[d].fold_factor; }
function buffer_rank(b) { return b.dims.length; }
function buffer_elem_size(b) { return b.elem_size; }
function flat_offset_dim(d, x) { return ((x - d.bounds.min) % d.fold_factor) * d.stride; }
function unpack_dim(at, dim) {
  if (dim.stride == 0) {
    return 0;
  } else {
    return euclidean_mod(euclidean_div(at, dim.stride), dim.bounds.max - dim.bounds.min + 1);
  }
}
function add_label(buf, name, dims, color) {
  let label = name + ': ' + dims.map(i => '[' + i.bounds.min + ',' + i.bounds.max + ']').toString();
  let p = document.createElement('p');
  p.classList.add('label');
  p.style.color = make_color(color);
  p.appendChild(document.createTextNode(label));
  buf.querySelector('.overlays').appendChild(p);
}

function define_mapping(buffer) {
  let buf = __template.cloneNode(true);
  buf.id = name;
  buf.style = '';
  buf.mem = buf.querySelector('canvas#mem');
  add_label(buf, buffer.name, buffer.dims, buffer.color);
  buf.mem.base = buffer.base;
  closure = function(base, elem_size, dims) {
    let sorted_dims = structuredClone(dims.toSorted(function(a, b) { return a.stride - b.stride; }));
    if (sorted_dims.length > 1) {
      return function(at) {
        at -= base;
        return [unpack_dim(at, sorted_dims[0]), unpack_dim(at, sorted_dims[1])];
      }
    } else if (sorted_dims.length == 1) {
      return function(at) {
        at -= base;
        return [unpack_dim(at, sorted_dims[0]), 0];
      }
    } else {
      return function(at) { return [0, 0]; }
    }
  }
  buf.mem.mapping = closure(buffer.base, buffer.elem_size, buffer.dims);
  buf.mem.elem_size = buffer.elem_size;
  buf.mem.productions = [];
  __buffers.appendChild(buf);
  __heap_map.push({begin: buffer.base, end: buffer.base + buffer.size, element: buf})
  window.requestAnimationFrame(function(t) { draw(buf.mem, __current_t); });
}
function find_mapping(base) {
  for (let m of __heap_map) {
    if (m.begin <= base && base < m.end) {
      return m;
    }
  }
  return 0;
}
function add_mapping(buffer) {
  let m = find_mapping(buffer.base);
  if (m) {
    add_label(m.element, buffer.name, buffer.dims, buffer.color);
  }
}
function for_each_offset_dim(buf, at, dim, fn) {
  for (let i = buf.dims[dim].bounds.min; i <= buf.dims[dim].bounds.max; ++i) {
    if (dim == 0) {
      fn(at + flat_offset_dim(buf.dims[dim], i));
    } else {
      for_each_offset_dim(buf, at + flat_offset_dim(buf.dims[dim], i), dim - 1, fn);
    }
  }
}
function for_each_offset(buf, fn) {
  for_each_offset_dim(buf, buf.base, buf.dims.length - 1, fn);
}
function draw(mem, t) {
  if (!mem.getContext) return;
  mem.width = mem.offsetWidth;
  mem.height = mem.offsetHeight;
  const ctx = mem.getContext('2d');
  ctx.clearRect(0, 0, mem.width, mem.height);
  for (let p of mem.productions) {
    dt = t - p.t;
    if (dt < 0) continue;
    color = make_color(lerp_color(p.buf.color, [0, 0, 0], clamp(dt / 8, 0, 0.25)));
    ctx.fillStyle = color;
    for_each_offset(p.buf, function(at) {
      [x, y] = mem.mapping(at);
      ctx.fillRect(x*10 + 5, y*10 + 5, 8, 8);
    });
  }
  window.requestAnimationFrame(function(t) { draw(mem, __current_t); });
}
function check(condition) {}
function buffer_at(b, ...at) {
  let result = b.base;
  for (let d = 0; d < at.length; ++d) {
    if (isNaN(at[d])) continue;
    result = result + flat_offset_dim(b.dims[d], at[d]);
  }
  return result;
}
function select(c, t, f) { return c ? t : f; }
function flat_allocate(size) {
  if (typeof flat_allocate.heap == 'undefined') {
    flat_allocate.heap = 0;
  }
  let result = flat_allocate.heap;
  flat_allocate.heap += size;
  return result;
}
function next_color() {
  const colors = [[255, 0, 0], [0, 255, 0], [65, 105, 225], [240, 230, 140], [255, 0, 255], [0, 255, 255]];
  if (typeof next_color.next == 'undefined') {
    next_color.next = 0;
  }
  return colors[(next_color.next++) % colors.length];
}
function allocate(name, elem_size, dims, hidden = false) {
  let flat_min = 0;
  let flat_max = 0;
  for (let i = 0; i < dims.length; ++i) {
    let extent = min(dims[i].bounds.max - dims[i].bounds.min + 1, dims[i].fold_factor);
    flat_min += (extent - 1) * min(0, dims[i].stride);
    flat_max += (extent - 1) * max(0, dims[i].stride);
  }
  let size = flat_max - flat_min + elem_size;
  let base = flat_allocate(size);
  let buffer = {name: name, base: base, size: size, elem_size: elem_size, dims: dims, color: next_color()};
  if (!hidden) {
    define_mapping(buffer);
  }
  return buffer;
}
function free(b) {}
function make_buffer(name, base, elem_size, dims) { 
  let buffer = {name: name, base: base, elem_size: elem_size, dims: dims, color: next_color()};
  add_mapping(buffer);
  return buffer;  
}
function clone_buffer(b) { return structuredClone(b); }
function crop_dim(b, d, bounds) {
  let result = clone_buffer(b);
  let new_min = max(b.dims[d].bounds.min, bounds.min);
  let new_max = min(b.dims[d].bounds.max, bounds.max);
  if (new_max >= new_min) {
    b.base += flat_offset_dim(b.dims[d], new_min);
  }
  b.dims[d].bounds.min = new_min;
  b.dims[d].bounds.max = new_max;
  return result;
}
function crop_buffer(b, bounds) {
  let result = clone_buffer(b);
  for (let d = 0; d < bounds.length; ++d) {
    crop_dim(b, d, bounds[d]);
  }
  return result;
}
function slice_dim(b, d, at) {
  let result = clone_buffer(b);
  b.base += flat_offset_dim(b.dims[d], at);
  b.dims.splice(d, 1);
  return result;
}
function slice_buffer(b, at) {
  let result = clone_buffer(b);
  for (let d = at.length - 1; d >= 0; --d) {
    slice_dim(b, d, at[d]);
  }
  return result;
}
function truncate_rank(b, rank) {
  let result = clone_buffer(b);
  b.dims.length = rank;
  return result;
}
function produce(b) {
  m = find_mapping(b.base);
  if (m) {
    m.element.mem.productions.push({t: __event_t, buf: clone_buffer(b)});
  }
}
function consume(b) {}
function trace_begin(x) { return x; }
function trace_end(x) { return 1; }
let __trace_names = allocate('__trace_names', 1, [{bounds:{min:0, max:0}, stride:1, fold_factor:1}], true);
function pipeline(in1, in2, out) {
  check((in1 != 0));
  check((buffer_rank(in1) == 2));
  check((buffer_elem_size(in1) == 2));
  check((in2 != 0));
  check((buffer_rank(in2) == 2));
  check((buffer_elem_size(in2) == 2));
  check((out != 0));
  check((buffer_rank(out) == 2));
  check((buffer_elem_size(out) == 2));
  check((((buffer_max(out, 0) - buffer_min(out, 0)) + 1) <= buffer_fold_factor(out, 0)));
  check((((buffer_max(out, 1) - buffer_min(out, 1)) + 1) <= buffer_fold_factor(out, 1)));
  check((buffer_min(in1, 0) <= (buffer_min(out, 0) + -1)));
  check(((buffer_max(out, 0) + 1) <= buffer_max(in1, 0)));
  check((((buffer_max(out, 0) - buffer_min(out, 0)) + 3) <= buffer_fold_factor(in1, 0)));
  check((buffer_min(in1, 1) <= (buffer_min(out, 1) + -1)));
  check(((buffer_max(out, 1) + 1) <= buffer_max(in1, 1)));
  check((((buffer_max(out, 1) - buffer_min(out, 1)) + 3) <= buffer_fold_factor(in1, 1)));
  check((buffer_min(in2, 0) <= (buffer_min(out, 0) + -2)));
  check(((buffer_max(out, 0) + 2) <= buffer_max(in2, 0)));
  check((((buffer_max(out, 0) - buffer_min(out, 0)) + 5) <= buffer_fold_factor(in2, 0)));
  check((buffer_min(in2, 1) <= (buffer_min(out, 1) + -2)));
  check(((buffer_max(out, 1) + 2) <= buffer_max(in2, 1)));
  check((((buffer_max(out, 1) - buffer_min(out, 1)) + 5) <= buffer_fold_factor(in2, 1)));
  { let intm4 = allocate('intm4', 2, [
      {bounds:{min:buffer_min(out, 0), max:buffer_max(out, 0)}, stride:2, fold_factor:9223372036854775807},
      {bounds:{min:buffer_min(out, 1), max:buffer_max(out, 1)}, stride:(((buffer_max(out, 0) - buffer_min(out, 0)) * 2) + 2), fold_factor:2}
    ]);
    { let intm4_uncropped = clone_buffer(intm4);
      { let intm2 = allocate('intm2', 2, [
          {bounds:{min:(buffer_min(out, 0) + -2), max:(buffer_max(out, 0) + 2)}, stride:2, fold_factor:9223372036854775807},
          {bounds:{min:(buffer_min(out, 1) + -2), max:(buffer_max(out, 1) + 2)}, stride:(((buffer_max(out, 0) - buffer_min(out, 0)) * 2) + 10), fold_factor:6}
        ]);
        { let intm2_uncropped = clone_buffer(intm2);
          { let intm3 = allocate('intm3', 2, [
              {bounds:{min:buffer_min(out, 0), max:buffer_max(out, 0)}, stride:2, fold_factor:9223372036854775807},
              {bounds:{min:buffer_min(out, 1), max:buffer_max(out, 1)}, stride:(((buffer_max(out, 0) - buffer_min(out, 0)) * 2) + 2), fold_factor:2}
            ]);
            { let intm3_uncropped = clone_buffer(intm3);
              { let intm1 = allocate('intm1', 2, [
                  {bounds:{min:(buffer_min(out, 0) + -1), max:(buffer_max(out, 0) + 1)}, stride:2, fold_factor:9223372036854775807},
                  {bounds:{min:(buffer_min(out, 1) + -1), max:(buffer_max(out, 1) + 1)}, stride:(((buffer_max(out, 0) - buffer_min(out, 0)) * 2) + 6), fold_factor:9223372036854775807}
                ]);
                consume(in1);
                produce(intm1);
                __event_t++;
                {
                  let y_min_orig = buffer_min(out, 1);
                  let __loop_min = (y_min_orig + -4);
                  let __loop_max = buffer_max(out, 1);
                  let __loop_step = 2;
                  for(let y = __loop_min; y <= __loop_max; y += __loop_step) {
                    { let __intm3 = crop_dim(intm3, 1, {min:y, max:min((y + 1), buffer_max(out, 1))});
<<<<<<< HEAD
                      {
                        let y_min_orig0 = max(y, buffer_min(out, 1));
                        for(let y = y_min_orig0; y <= min((y + 1), buffer_max(out, 1)); y += 1) {
                          { let __intm3 = crop_dim(intm3, 1, {min:NaN, max:y});
                            consume(intm1);
                            produce(intm3);
                            intm3 = __intm3;
                          }
=======
                      let __loop_min = y;
                      let __loop_max = min((y + 1), buffer_max(out, 1));
                      let __loop_step = 1;
                      for(let y = __loop_min; y <= __loop_max; y += __loop_step) {
                        { let __intm3 = crop_dim(intm3, 1, {min:NaN, max:y});
                          consume(intm1);
                          produce(intm3);
                          __event_t++;
                          intm3 = __intm3;
>>>>>>> e1a4ae3e
                        }
                      }
                      intm3 = __intm3;
                    }
                    { let __intm2 = crop_dim(intm2, 1, {min:(y + 2), max:(min((y + 1), buffer_max(out, 1)) + 2)});
                      consume(in2);
                      produce(intm2);
                      __event_t++;
                      intm2 = __intm2;
                    }
                    { let __intm4 = crop_dim(intm4, 1, {min:y, max:min((y + 1), buffer_max(out, 1))});
                      consume(intm2_uncropped);
                      produce(intm4);
                      __event_t++;
                      intm4 = __intm4;
                    }
                    { let __out = crop_dim(out, 1, {min:y, max:(y + 1)});
                      consume(intm3_uncropped);
                      consume(intm4_uncropped);
                      produce(out);
                      __event_t++;
                      out = __out;
                    }
                  }
                }
                free(intm1);
              }
            }
            free(intm3);
          }
        }
        free(intm2);
      }
    }
    free(intm4);
  }
}
let in1 = allocate('in1', 2, [{bounds: {min:-1, max:20}, stride:2, fold_factor:9223372036854775807}, {bounds: {min:-1, max:30}, stride:44, fold_factor:9223372036854775807}], true);
let in2 = allocate('in2', 2, [{bounds: {min:-2, max:21}, stride:2, fold_factor:9223372036854775807}, {bounds: {min:-2, max:31}, stride:48, fold_factor:9223372036854775807}], true);
let out = allocate('out', 2, [{bounds: {min:0, max:19}, stride:2, fold_factor:9223372036854775807}, {bounds: {min:0, max:29}, stride:40, fold_factor:9223372036854775807}]);
pipeline(in1, in2, out);

let __end_t = __event_t;
let __event_slider = document.getElementById('event_slider');
let __autoplay = true;
__event_slider.max = __end_t - 1;
document.addEventListener('keyup', event => { if (event.code === 'Space') __autoplay = !__autoplay; });
let rate = Math.min(1000, 5000 / __end_t);
setInterval(function() {
  if (__autoplay) {
    __current_t = (__current_t + 1) % __end_t;
    __event_slider.value = __current_t;
  }
}, rate);
</script></body></html>
<|MERGE_RESOLUTION|>--- conflicted
+++ resolved
@@ -320,16 +320,6 @@
                   let __loop_step = 2;
                   for(let y = __loop_min; y <= __loop_max; y += __loop_step) {
                     { let __intm3 = crop_dim(intm3, 1, {min:y, max:min((y + 1), buffer_max(out, 1))});
-<<<<<<< HEAD
-                      {
-                        let y_min_orig0 = max(y, buffer_min(out, 1));
-                        for(let y = y_min_orig0; y <= min((y + 1), buffer_max(out, 1)); y += 1) {
-                          { let __intm3 = crop_dim(intm3, 1, {min:NaN, max:y});
-                            consume(intm1);
-                            produce(intm3);
-                            intm3 = __intm3;
-                          }
-=======
                       let __loop_min = y;
                       let __loop_max = min((y + 1), buffer_max(out, 1));
                       let __loop_step = 1;
@@ -339,7 +329,6 @@
                           produce(intm3);
                           __event_t++;
                           intm3 = __intm3;
->>>>>>> e1a4ae3e
                         }
                       }
                       intm3 = __intm3;
