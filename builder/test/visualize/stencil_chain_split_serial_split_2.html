--- conflicted
+++ resolved
@@ -345,21 +345,12 @@
     check(out);
     check((buffer_rank(out) == 2));
     check((buffer_elem_size(out) == 2));
-<<<<<<< HEAD
-    check((() => { let cse = buffer_fold_factor(out, 0); return or_else((cse == 9223372036854775807), (buffer_max(out, 0) < (cse + buffer_min(out, 0)))); })());
-    check((() => { let cse_0 = buffer_fold_factor(out, 1); return or_else((cse_0 == 9223372036854775807), (buffer_max(out, 1) < (cse_0 + buffer_min(out, 1)))); })());
-    check(((buffer_min(__in, 0) + 2) <= buffer_min(out, 0)));
-    check(((buffer_max(out, 0) + 2) <= buffer_max(__in, 0)));
-    check(((buffer_min(__in, 1) + 2) <= buffer_min(out, 1)));
-    check(((buffer_max(out, 1) + 2) <= buffer_max(__in, 1)));
-=======
     check(or_else((buffer_fold_factor(out, 0) == 9223372036854775807), (buffer_max(out, 0) < (buffer_fold_factor(out, 0) + buffer_min(out, 0)))));
     check(or_else((buffer_fold_factor(out, 1) == 9223372036854775807), (buffer_max(out, 1) < (buffer_fold_factor(out, 1) + buffer_min(out, 1)))));
     check((buffer_min(__in, 0) < (buffer_min(out, 0) + -1)));
     check((buffer_max(out, 0) < (buffer_max(__in, 0) + -1)));
     check((buffer_min(__in, 1) < (buffer_min(out, 1) + -1)));
     check((buffer_max(out, 1) < (buffer_max(__in, 1) + -1)));
->>>>>>> 4ef2ce02
     { let add_result = allocate('add_result', 2, [
         {bounds:{min:(buffer_min(out, 0) + -2), max:(buffer_max(out, 0) + 2)}, stride:NaN, fold_factor:9223372036854775807},
         {bounds:{min:(buffer_min(out, 1) + -2), max:(buffer_max(out, 1) + 2)}, stride:NaN, fold_factor:4}
