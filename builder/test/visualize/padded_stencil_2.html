
<!DOCTYPE html><html><head><title>Visualizer</title>
<style>
div.buffer {
  border:2px solid gray;
  width:400px;
  height:400px;
  display:inline-block;
  margin:3px;
  position:relative;
}
div.mem_wrapper {
  width:100%;
  height:100%;
  position:absolute;
  top:0;
}
div.overlays {
  margin:auto;
  padding:3px;
  position:absolute;
  bottom:0;
  right:0;
}
p.label {
  font-family:monospace;
  margin:4px;
  border-radius:5px;
  background:black;
  opacity:75%;
  padding:3px;
}
div.controls {
  position:fixed;
  bottom:0;
  left:0;
  right:0;
  width: 300px;
  margin: auto;
}
input.slider {
  width:300px;
  margin:10px;
}
</style>
</head>
<script>
var __current_t = 0;
</script>
<body>
<div width='100%' height='100%' id='buffers' class='buffers'>
  <div class='buffer' id='template' style='display:none;'>
    <div class='mem_wrapper'><canvas id='mem' style='width:100%; height:100%'></canvas></div>
    <div class='overlays'></div>
  </div>
</div>
<div class='controls' width='100%'>
  <input type='range' min='0' value='0' class='slider' id='event_slider' oninput='__current_t = this.value'>
</div>
<script>
var __buffers = document.getElementById('buffers');
let __template = document.getElementById('template');
var __heap_map = [];
var __event_t = 1;
function euclidean_div(a, b) { return Math.floor(a / b); }
function euclidean_mod(a, b) { return Math.round(a - b * euclidean_div(a, b)); }
function min(a, b) { return Math.min(a, b); }
function max(a, b) { return Math.max(a, b); }
function abs(a) { return Math.abs(a); }
function clamp(x, a, b) { return min(max(x, a), b); }
function lerp(a, b, t) { return a + (b - a) * t; }
function lerp_color(a, b, t) {
  return [lerp(a[0], b[0], t), lerp(a[1], b[1], t), lerp(a[2], b[2], t)];
}
function make_color(a) {
  return 'rgb(' + a[0] + ', ' + a[1] + ', ' + a[2] + ')';
}
function buffer_min(b, d) { return b.dims[d].bounds[0]; }
function buffer_max(b, d) { return b.dims[d].bounds[1]; }
function buffer_stride(b, d) { return b.dims[d].stride; }
function buffer_fold_factor(b, d) { return b.dims[d].fold_factor; }
function buffer_rank(b) { return b.dims.length; }
function buffer_elem_size(b) { return b.elem_size; }
function flat_offset_dim(d, x) { return ((x - d.bounds[0]) % d.fold_factor) * d.stride; }
function unpack_dim(at, dim) {
  if (dim.stride == 0) {
    return 0;
  } else {
    return euclidean_mod(euclidean_div(at, dim.stride), dim.bounds[1] - dim.bounds[0] + 1);
  }
}
function add_label(buf, name, dims, color) {
  let label = name + ': ' + dims.map(i => '[' + i.bounds[0] + ',' + i.bounds[1] + ']').toString();
  let p = document.createElement('p');
  p.classList.add('label');
  p.style.color = make_color(color);
  p.appendChild(document.createTextNode(label));
  buf.querySelector('.overlays').appendChild(p);
}

function define_mapping(buffer) {
  let buf = __template.cloneNode(true);
  buf.id = name;
  buf.style = '';
  buf.mem = buf.querySelector('canvas#mem');
  add_label(buf, buffer.name, buffer.dims, buffer.color);
  buf.mem.base = buffer.base;
  closure = function(base, elem_size, dims) {
    let sorted_dims = structuredClone(dims.toSorted(function(a, b) { return a.stride - b.stride; }));
    if (sorted_dims.length > 1) {
      return function(at) {
        at -= base;
        return [unpack_dim(at, sorted_dims[0]), unpack_dim(at, sorted_dims[1])];
      }
    } else if (sorted_dims.length == 1) {
      return function(at) {
        at -= base;
        return [unpack_dim(at, sorted_dims[0]), 0];
      }
    } else {
      return function(at) { return [0, 0]; }
    }
  }
  buf.mem.mapping = closure(buffer.base, buffer.elem_size, buffer.dims);
  buf.mem.elem_size = buffer.elem_size;
  buf.mem.productions = [];
  __buffers.appendChild(buf);
  __heap_map.push({begin: buffer.base, end: buffer.base + buffer.size, element: buf})
  window.requestAnimationFrame(function(t) { draw(buf.mem, __current_t); });
}
function find_mapping(base) {
  for (let m of __heap_map) {
    if (m.begin <= base && base < m.end) {
      return m;
    }
  }
  return 0;
}
function add_mapping(buffer) {
  let m = find_mapping(buffer.base);
  if (m) {
    add_label(m.element, buffer.name, buffer.dims, buffer.color);
  }
}
function for_each_offset_dim(buf, at, dim, fn) {
  for (let i = buf.dims[dim].bounds[0]; i <= buf.dims[dim].bounds[1]; ++i) {
    if (dim == 0) {
      fn(at + flat_offset_dim(buf.dims[dim], i));
    } else {
      for_each_offset_dim(buf, at + flat_offset_dim(buf.dims[dim], i), dim - 1, fn);
    }
  }
}
function for_each_offset(buf, fn) {
  for_each_offset_dim(buf, buf.base, buf.dims.length - 1, fn);
}
function draw(mem, t) {
  if (!mem.getContext) return;
  mem.width = mem.offsetWidth;
  mem.height = mem.offsetHeight;
  const ctx = mem.getContext('2d');
  ctx.clearRect(0, 0, mem.width, mem.height);
  for (let p of mem.productions) {
    dt = t - p.t;
    if (dt < 0) continue;
    color = make_color(lerp_color(p.buf.color, [0, 0, 0], clamp(dt / 8, 0, 0.25)));
    ctx.fillStyle = color;
    for_each_offset(p.buf, function(at) {
      [x, y] = mem.mapping(at);
      ctx.fillRect(x*10 + 5, y*10 + 5, 8, 8);
    });
  }
  window.requestAnimationFrame(function(t) { draw(mem, __current_t); });
}
function check(condition) {}
// TODO: or_else() + and_then() are supposed to short-circuit in order
// to avoid integer overflow, but since each expression is evaluated
// when passed to this function it's not really functioning as intended here.
// Good enough for the visualizer, but not quite right.
function or_else(...cond) {
  for (let d = 0; d < cond.length; ++d) {
    if (cond[d]) return true;
  }
  return false;
}
function and_then(...cond) {
  for (let d = 0; d < cond.length; ++d) {
    if (!cond[d]) return false;
  }
  return true;
}
function buffer_at(b, ...at) {
  let result = b.base;
  for (let d = 0; d < at.length; ++d) {
    if (isNaN(at[d])) continue;
    result = result + flat_offset_dim(b.dims[d], at[d]);
  }
  return result;
}
function select(c, t, f) { return c ? t : f; }
function flat_allocate(size) {
  if (typeof flat_allocate.heap == 'undefined') {
    flat_allocate.heap = 0;
  }
  let result = flat_allocate.heap;
  flat_allocate.heap += size;
  return result;
}
function next_color() {
  const colors = [[255, 0, 0], [0, 255, 0], [65, 105, 225], [240, 230, 140], [255, 0, 255], [0, 255, 255]];
  if (typeof next_color.next == 'undefined') {
    next_color.next = 0;
  }
  return colors[(next_color.next++) % colors.length];
}
function alloc_extent(dim) {
  let extent = dim.bounds[1] - dim.bounds[0] + 1;
  return isNaN(dim.fold_factor) ? extent : Math.min(extent, dim.fold_factor);
}
function is_stride_ok_dim(stride, extent, dim) {
  if (isNaN(dim.stride)) {
    return true;
  } else if (extent == 1 && Math.abs(stride) == Math.abs(dim.stride) && alloc_extent(dim) > 1) {
    return false;
  } else if (alloc_extent(dim) * Math.abs(dim.stride) <= stride) {
    return true;
  }
  return Math.abs(dim.stride) >= extent * stride;
}
function is_stride_ok(stride, extent, dims) {
  for (let i of dims) {
    if (!is_stride_ok_dim(stride, extent, i)) {
      return false;
    }
  }
  return true;
}
function init_strides(elem_size, dims) {
  for (let i of dims) {
    if (!isNaN(i.stride)) continue;

    let alloc_extent_i = alloc_extent(i);

    if (is_stride_ok(elem_size, alloc_extent_i, dims)) {
      i.stride = elem_size;
      continue;
    }

    let min = Infinity;
    for (let j of dims) {
      if (isNaN(j.stride)) {
        continue;
      } else if (j.bounds[1] < j.bounds[0]) {
        min = 0;
        break;
      }

      let candidate = Math.abs(j.stride) * alloc_extent(j);
      if (candidate >= min) {
        continue;
      } else if (!is_stride_ok(candidate, alloc_extent_i, dims)) {
        continue;
      }
      min = candidate;
    }
    i.stride = min;
  }
}
function allocate(name, elem_size, dims, hidden = false) {
  init_strides(elem_size, dims);
  let flat_min = 0;
  let flat_max = 0;
  for (let i = 0; i < dims.length; ++i) {
    let extent = min(dims[i].bounds[1] - dims[i].bounds[0] + 1, dims[i].fold_factor);
    flat_min += (extent - 1) * min(0, dims[i].stride);
    flat_max += (extent - 1) * max(0, dims[i].stride);
  }
  let size = flat_max - flat_min + elem_size;
  let base = flat_allocate(size);
  let buffer = {name: name, base: base, size: size, elem_size: elem_size, dims: dims, color: next_color()};
  if (!hidden) {
    define_mapping(buffer);
  }
  return buffer;
}
function free(b) {}
function make_buffer(name, base, elem_size, dims) { 
  let buffer = {name: name, base: base, elem_size: elem_size, dims: dims, color: next_color()};
  add_mapping(buffer);
  return buffer;  
}
function clone_buffer(b) { return structuredClone(b); }
function crop_dim(b, d, bounds) {
  let result = clone_buffer(b);
  let new_min = max(result.dims[d].bounds[0], bounds[0]);
  let new_max = min(result.dims[d].bounds[1], bounds[1]);
  if (new_max >= new_min) {
    result.base += flat_offset_dim(result.dims[d], new_min);
  }
  result.dims[d].bounds[0] = new_min;
  result.dims[d].bounds[1] = new_max;
  return result;
}
function crop_buffer(b, bounds) {
  let result = clone_buffer(b);
  for (let d = 0; d < bounds.length; ++d) {
    result = crop_dim(result, d, bounds[d]);
  }
  return result;
}
function slice_dim(b, d, at) {
  let result = clone_buffer(b);
  result.base += flat_offset_dim(result.dims[d], at);
  result.dims.splice(d, 1);
  return result;
}
function slice_buffer(b, at) {
  let result = clone_buffer(b);
  for (let d = at.length - 1; d >= 0; --d) {
    result = slice_dim(result, d, at[d]);
  }
  return result;
}
function transpose(b, dims) {
  let result = clone_buffer(b);
  result.dims = dims.map(i => result.dims[i]);
  return result;
}
function produce(b) {
  m = find_mapping(b.base);
  if (m) {
    m.element.mem.productions.push({t: __event_t, buf: clone_buffer(b)});
  }
}
function consume(b) {}
function trace_begin(x) { return x; }
function trace_end(x) { return 1; }
let __trace_names = allocate('__trace_names', 1, [{bounds:[0, 0], stride:1, fold_factor:1}], true);
function pipeline(__in, out) {
  check(__in);
  check((buffer_rank(__in) == 2));
  check((buffer_elem_size(__in) == 2));
  check(out);
  check((buffer_rank(out) == 2));
  check((buffer_elem_size(out) == 2));
  check(or_else((buffer_fold_factor(out, 0) == 9223372036854775807), (buffer_max(out, 0) < (buffer_fold_factor(out, 0) + buffer_min(out, 0)))));
  check(or_else((buffer_fold_factor(out, 1) == 9223372036854775807), (buffer_max(out, 1) < (buffer_fold_factor(out, 1) + buffer_min(out, 1)))));
  {
    let g = buffer_min(__in, 0);
    let g_1 = buffer_min(__in, 1);
    let g_0 = buffer_max(__in, 0);
    let g_2 = buffer_max(__in, 1);
    { let intm = allocate('intm', 2, [
        {bounds:[max(g, (buffer_min(out, 0) + -1)), min(g_0, (buffer_max(out, 0) + 1))], stride:NaN, fold_factor:9223372036854775807},
        {bounds:[max(g_1, (buffer_min(out, 1) + -1)), min(g_2, (buffer_max(out, 1) + 1))], stride:NaN, fold_factor:1}
      ]);
      { let intm_uncropped = clone_buffer(intm);
        { let padded_intm = allocate('padded_intm', 2, [
            {bounds:[(buffer_min(out, 0) + -1), (buffer_max(out, 0) + 1)], stride:NaN, fold_factor:9223372036854775807},
            {bounds:[(buffer_min(out, 1) + -1), (buffer_max(out, 1) + 1)], stride:NaN, fold_factor:3}
          ]);
          { let padded_intm_uncropped = clone_buffer(padded_intm);
            {
              let y_min_orig = buffer_min(out, 1);
              let __loop_min = (buffer_min(out, 1) + -2);
              let __loop_max = buffer_max(out, 1);
              let __loop_step = 1;
              for(let y = __loop_min; y <= __loop_max; y += __loop_step) {
<<<<<<< HEAD
                { let __intm = crop_dim(intm, 1, {min:(select((y <= y_min_orig), y, min(g_2, y)) + 1), max:(y + 1)}); {
=======
                { let __intm = crop_dim(intm, 1, [select((y <= y_min_orig), max(g_1, (y + 1)), (min(g_2, y) + 1)), (y + 1)]); {
>>>>>>> f7d57085
                  let intm = __intm;
                  consume(__in);
                  produce(intm);
                  __event_t++;
                }}
                { let __padded_intm = crop_dim(padded_intm, 1, [(y + 1), (y + 1)]); {
                  let padded_intm = __padded_intm;
                  produce(intm_uncropped);
                  produce(padded_intm);
                  __event_t++;
                }}
                { let __out = crop_dim(out, 1, [y, y]); {
                  let out = __out;
                  consume(padded_intm_uncropped);
                  produce(out);
                  __event_t++;
                }}
              }
            }
          }
          free(padded_intm);
        }
      }
      free(intm);
    }
  }
}
let __in = allocate('in', 2, [{bounds: [0, 19], stride:2, fold_factor:9223372036854775807}, {bounds: [0, 29], stride:40, fold_factor:9223372036854775807}], true);
let out = allocate('out', 2, [{bounds: [0, 19], stride:2, fold_factor:9223372036854775807}, {bounds: [0, 29], stride:40, fold_factor:9223372036854775807}]);
pipeline(__in, out);

let __end_t = __event_t;
let __event_slider = document.getElementById('event_slider');
let __autoplay = true;
__event_slider.max = __end_t - 1;
document.addEventListener('keyup', event => { if (event.code === 'Space') __autoplay = !__autoplay; });
let rate = Math.min(1000, 5000 / __end_t);
setInterval(function() {
  if (__autoplay) {
    __current_t = (__current_t + 1) % __end_t;
    __event_slider.value = __current_t;
  }
}, rate);
</script></body></html>
<|MERGE_RESOLUTION|>--- conflicted
+++ resolved
@@ -366,11 +366,7 @@
               let __loop_max = buffer_max(out, 1);
               let __loop_step = 1;
               for(let y = __loop_min; y <= __loop_max; y += __loop_step) {
-<<<<<<< HEAD
-                { let __intm = crop_dim(intm, 1, {min:(select((y <= y_min_orig), y, min(g_2, y)) + 1), max:(y + 1)}); {
-=======
-                { let __intm = crop_dim(intm, 1, [select((y <= y_min_orig), max(g_1, (y + 1)), (min(g_2, y) + 1)), (y + 1)]); {
->>>>>>> f7d57085
+                { let __intm = crop_dim(intm, 1, [(select((y <= y_min_orig), y, min(g_2, y)) + 1), (y + 1)]); {
                   let intm = __intm;
                   consume(__in);
                   produce(intm);
