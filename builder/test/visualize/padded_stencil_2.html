--- conflicted
+++ resolved
@@ -366,11 +366,7 @@
               let __loop_max = buffer_max(out, 1);
               let __loop_step = 1;
               for(let y = __loop_min; y <= __loop_max; y += __loop_step) {
-<<<<<<< HEAD
-                { let __intm = crop_dim(intm, 1, {min:select((y <= y_min_orig), max(g#1, (y + 1)), (min(g#2, y) + 1)), max:(y + 1)}); {
-=======
-                { let __intm = crop_dim(intm, 1, {min:select((y <= y_min_orig), max(g_1, (y + 1)), (min(g_2, y) + 1)), max:min(g_2, (y + 1))}); {
->>>>>>> 97e597ec
+                { let __intm = crop_dim(intm, 1, {min:select((y <= y_min_orig), max(g_1, (y + 1)), (min(g_2, y) + 1)), max:(y + 1)}); {
                   let intm = __intm;
                   consume(__in);
                   produce(intm);
@@ -378,24 +374,9 @@
                 }}
                 { let __padded_intm = crop_dim(padded_intm, 1, {min:(y + 1), max:(y + 1)}); {
                   let padded_intm = __padded_intm;
-<<<<<<< HEAD
                   produce(intm_uncropped);
                   produce(padded_intm);
                   __event_t++;
-=======
-                  { let __intm_uncropped = transpose(intm_uncropped, [0, 1]); {
-                    let intm_uncropped = __intm_uncropped;
-                    { let __intm_uncropped = crop_buffer(intm_uncropped, [
-                        {min:max(g, (buffer_min(out, 0) + -1)), max:min(g_0, (buffer_max(out, 0) + 1))},
-                        {min:max(g_1, (buffer_min(out, 1) + -1)), max:min(g_2, (buffer_max(out, 1) + 1))}
-                    ]); {
-                      let intm_uncropped = __intm_uncropped;
-                      produce(intm_uncropped);
-                      produce(padded_intm);
-                      __event_t++;
-                    }}
-                  }}
->>>>>>> 97e597ec
                 }}
                 { let __out = crop_dim(out, 1, {min:y, max:y}); {
                   let out = __out;
