#include <gmock/gmock.h>
#include <gtest/gtest.h>

#include "base/test/bazel_util.h"
#include "builder/pipeline.h"
#include "builder/replica_pipeline.h"
#include "builder/test/context.h"
#include "builder/test/funcs.h"
#include "builder/test/util.h"
#include "runtime/expr.h"
#include "runtime/pipeline.h"

namespace slinky {

TEST(contiguous_copy, pipeline) {
  // Make the pipeline
  node_context ctx;

  auto in = buffer_expr::make(ctx, "in", 1, sizeof(int));
  auto out = buffer_expr::make(ctx, "out", 0, sizeof(int));
  auto intm = buffer_expr::make(ctx, "intm", 1, sizeof(int));

  var x(ctx, "x");
  func add_one = func::make(add_1<int>, {{in, {point(x)}}}, {{intm, {x}}});

  slinky::call_stmt::attributes attrs;
  attrs.name = "memcpy";
  func copy = func::make(
      [](const buffer<const void>& in, const buffer<void>& out) -> index_t {
        assert(in.size_bytes() == out.size_bytes());
        memcpy(out.base(), in.base(), out.size_bytes());
        return 0;
      },
      {{intm, {{0, 0}}}}, {{out, {}}}, attrs);

  pipeline p = build_pipeline(ctx, {in}, {out});

  buffer<int, 1> in_buf({1});
  init_random(in_buf);
  buffer<int> out_buf;
  out_buf.allocate();
  const raw_buffer* inputs[] = {&in_buf};
  const raw_buffer* outputs[] = {&out_buf};
  test_context eval_ctx;
  p.evaluate(inputs, outputs, eval_ctx);

  ASSERT_EQ(out_buf(), in_buf(0) + 1);
}

TEST(flip_y, pipeline) {
  // Make the pipeline
  node_context ctx;

  auto in = buffer_expr::make(ctx, "in", 2, sizeof(char));
  auto out = buffer_expr::make(ctx, "out", 2, sizeof(char));
  auto intm = buffer_expr::make(ctx, "intm", 2, sizeof(char));

  var x(ctx, "x");
  var y(ctx, "y");

  func copy = func::make(opaque_copy<char>, {{in, {point(x), point(y)}}}, {{intm, {x, y}}});
  func flip = func::make(flip_y<char>, {{intm, {point(x), point(-y)}}}, {{out, {x, y}}});

  pipeline p = build_pipeline(ctx, {in}, {out});

  // Run the pipeline.
  const int H = 20;
  const int W = 10;
  buffer<char, 2> in_buf({W, H});
  init_random(in_buf);

  buffer<char, 2> out_buf({W, H});
  out_buf.dim(1).translate(-H + 1);
  out_buf.allocate();
  const raw_buffer* inputs[] = {&in_buf};
  const raw_buffer* outputs[] = {&out_buf};
  test_context eval_ctx;
  p.evaluate(inputs, outputs, eval_ctx);

  for (int y = 0; y < H; ++y) {
    for (int x = 0; x < W; ++x) {
      ASSERT_EQ(out_buf(x, -y), in_buf(x, y));
    }
  }

  ASSERT_THAT(eval_ctx.heap.allocs, testing::UnorderedElementsAre(W * H * sizeof(char)));
}

class padded_copy : public testing::TestWithParam<std::tuple<int, int, bool, int, bool>> {};

auto offsets = testing::Values(0, 1, -1, 10, -10);
auto no_offset = testing::Values(0);

INSTANTIATE_TEST_SUITE_P(offsets_x, padded_copy,
    testing::Combine(offsets, no_offset, testing::Bool(), testing::Values(0, 1, 2), testing::Values(false)),
    test_params_to_string<padded_copy::ParamType>);
INSTANTIATE_TEST_SUITE_P(offsets_y, padded_copy,
    testing::Combine(no_offset, offsets, testing::Bool(), testing::Values(0, 1, 2), testing::Values(false)),
    test_params_to_string<padded_copy::ParamType>);

INSTANTIATE_TEST_SUITE_P(computed_padding, padded_copy,
    testing::Combine(
        testing::Values(-3, 3), testing::Values(-2, 2), testing::Bool(), testing::Values(0, 2), testing::Values(true)),
    test_params_to_string<padded_copy::ParamType>);

TEST_P(padded_copy, pipeline) {
  int offset_x = std::get<0>(GetParam());
  int offset_y = std::get<1>(GetParam());
  bool in_bounds = std::get<2>(GetParam());
  int split_y = std::get<3>(GetParam());
  bool compute_padding = std::get<4>(GetParam());

  auto padding_value = [=](index_t x, index_t y) -> char {
    if (compute_padding) {
      return static_cast<char>(y * 2 + x);
    } else {
      return 3;
    }
  };

  std::vector<int> permutation = {0, 1};
  if (std::get<3>(GetParam())) {
    std::swap(permutation[0], permutation[1]);
  }

  // Make the pipeline
  node_context ctx;

  auto in = buffer_expr::make(ctx, "in", 2, sizeof(char));
  auto out = buffer_expr::make(ctx, "out", 2, sizeof(char));
  auto intm = buffer_expr::make(ctx, "intm", 2, sizeof(char));
  auto padded_intm = buffer_expr::make(ctx, "padded_intm", 2, sizeof(char));
  buffer_expr_ptr padding;
  if (compute_padding) {
    padding = buffer_expr::make(ctx, "padding", 2, sizeof(char));
  } else {
    padding = buffer_expr::make_scalar<char>(ctx, "padding", 3);
  }

  var x(ctx, "x");
  var y(ctx, "y");
  test_context eval_ctx;

  func copy_in = func::make(opaque_copy<char>, {{in, {point(x), point(y)}}}, {{intm, {x, y}}});
  func padding_func;
  if (compute_padding) {
    auto iota2 = [=](const buffer<char>& out) -> slinky::index_t {
      assert(out.rank == 2);
      for (index_t y = out.dim(1).begin(); y != out.dim(1).end(); ++y) {
        for (index_t x = out.dim(0).begin(); x != out.dim(0).end(); ++x) {
          out(x, y) = padding_value(x, y);
        }
      }
      return 0;
    };
    padding_func = func::make(std::move(iota2), {}, {{padding, {x, y}}});
  }
  func crop = func::make_copy(
      {intm, permute<interval_expr>(permutation, {point(x + offset_x), point(y + offset_y)}), in->bounds()},
<<<<<<< HEAD
      {padded_intm, {x, y}}, {padding, {point(x), point(y)}}, eval_ctx.copy);
  func copy_out = func::make(copy_2d<char>, {{padded_intm, {point(x), point(y)}}}, {{out, {x, y}}});
=======
      {padded_intm, {x, y}}, {padding, {point(x), point(y)}});
  func copy_out = func::make(opaque_copy<char>, {{padded_intm, {point(x), point(y)}}}, {{out, {x, y}}});
>>>>>>> d72397b7

  if (split_y > 0) {
    copy_in.compute_root();
    copy_out.loops({{y, split_y}});
    padded_intm->store_at({&copy_out, y});
  }

  pipeline p = build_pipeline(ctx, {in}, {out});

  const int W = 8;
  const int H = 5;

  // Run the pipeline.
  buffer<char, 2> in_buf(permute<index_t>(permutation, {W, H}));
  if (in_bounds) {
    in_buf.translate(permute<index_t>(permutation, {offset_x, offset_y}));
  }
  init_random(in_buf);

  buffer<char, 2> out_buf({W, H});
  out_buf.allocate();

  const raw_buffer* inputs[] = {&in_buf};
  const raw_buffer* outputs[] = {&out_buf};
  p.evaluate(inputs, outputs, eval_ctx);

  for (int y = 0; y < H; ++y) {
    for (int x = 0; x < W; ++x) {
      if (in_buf.contains(permute<index_t>(permutation, {x + offset_x, y + offset_y}))) {
        ASSERT_EQ(out_buf(x, y), in_buf(permute<index_t>(permutation, {x + offset_x, y + offset_y})));
      } else {
        ASSERT_EQ(out_buf(x, y), padding_value(x, y));
      }
    }
  }

  if (compute_padding) {
    ASSERT_THAT(eval_ctx.heap.allocs, testing::UnorderedElementsAre(W * H * sizeof(char), W * H * sizeof(char)));
  } else {
    ASSERT_THAT(eval_ctx.heap.allocs, testing::UnorderedElementsAre(W * H * sizeof(char)));
  }
  ASSERT_EQ(eval_ctx.copy_calls, split_y == 0 ? 1 : ceil_div(H, split_y));
}

class copy_sequence : public testing::TestWithParam<std::tuple<int, int>> {};

INSTANTIATE_TEST_SUITE_P(one_intermediate, copy_sequence,
    testing::Combine(testing::Values(1), testing::Range(0, 1 << 2)), test_params_to_string<copy_sequence::ParamType>);
INSTANTIATE_TEST_SUITE_P(two_intermediate, copy_sequence,
    testing::Combine(testing::Values(2), testing::Range(0, 1 << 3)), test_params_to_string<copy_sequence::ParamType>);
INSTANTIATE_TEST_SUITE_P(three_intermediate, copy_sequence,
    testing::Combine(testing::Values(3), testing::Range(0, 1 << 4)), test_params_to_string<copy_sequence::ParamType>);
INSTANTIATE_TEST_SUITE_P(four_intermediate, copy_sequence,
    testing::Combine(testing::Values(4), testing::Range(0, 1 << 5)), test_params_to_string<copy_sequence::ParamType>);

TEST_P(copy_sequence, pipeline) {
  int intermediate_count = std::get<0>(GetParam());
  int pad_mask = std::get<1>(GetParam());

  // Make the pipeline
  node_context ctx;

  auto in = buffer_expr::make(ctx, "in", 1, sizeof(char));
  auto out = buffer_expr::make(ctx, "out", 1, sizeof(char));
  std::vector<buffer_expr_ptr> intms;
  for (int i = 0; i < intermediate_count; ++i) {
    intms.push_back(buffer_expr::make(ctx, "intm" + std::to_string(i), 1, sizeof(char)));
  }

  in->dim(0).fold_factor = dim::unfolded;
  out->dim(0).fold_factor = dim::unfolded;

  var x(ctx, "x");
  test_context eval_ctx;

  const int N = 32;

  // The padding bounds depend on the stage, so we can look for the different paddings in the output.
  auto pad_min = [=](int stage) { return N / 2 + 4 - (stage * 2 + N / 4); };
  auto pad_max = [=](int stage) { return N / 2 + 4 + N / 4; };

  // Make a sequence of copies, where each copy copies from the next value in the previous buffer in the chain.
  // If the pad mask is one for that stage, we add padding outside the region [1, 4].
  auto make_copy = [&](int stage, buffer_expr_ptr src, buffer_expr_ptr dst) {
    if (((1 << stage) & pad_mask) != 0) {
      return func::make_copy({src, {point(x + 1)}, {bounds(pad_min(stage), pad_max(stage))}}, {dst, {x}},
          {buffer_expr::make_scalar<char>(ctx, "padding", stage)}, eval_ctx.copy);
    } else {
      return func::make_copy({src, {point(x + 1)}}, {dst, {x}}, eval_ctx.copy);
    }
  };

  std::vector<func> copies;
  copies.push_back(make_copy(0, in, intms.front()));
  for (int i = 0; i + 1 < intermediate_count; ++i) {
    copies.push_back(make_copy(1 + i, intms[i], intms[i + 1]));
  }
  copies.push_back(make_copy(intermediate_count, intms.back(), out));

  pipeline p = build_pipeline(ctx, {in}, {out});

  // Run the pipeline.
  const int offset = intermediate_count + 1;
  buffer<char, 1> in_buf({N});
  in_buf.translate(offset);
  init_random(in_buf);

  buffer<char, 1> out_buf({N});
  out_buf.allocate();

  const raw_buffer* inputs[] = {&in_buf};
  const raw_buffer* outputs[] = {&out_buf};
  p.evaluate(inputs, outputs, eval_ctx);

  for (int n = 0; n < N; ++n) {
    int correct = in_buf(n + offset);
    for (int i = 0; (1 << i) <= pad_mask; ++i) {
      if ((pad_mask & (1 << i)) == 0) continue;

      int index = n + offset - i;
      if (index < pad_min(i) || index > pad_max(i)) correct = i;
    }
    ASSERT_EQ(out_buf(n), correct);
  }

  if (pad_mask == 0) {
    ASSERT_EQ(eval_ctx.copy_calls, 1);
    ASSERT_EQ(eval_ctx.heap.allocs.size(), 0);
  } else {
    // NOTE: for this specific padding mask pattern, we can alias fewer buffers.
    if (intermediate_count == 4 && pad_mask % 8 == 5) {
      ASSERT_LE(eval_ctx.heap.allocs.size(), 2);
    } else {
      ASSERT_LE(eval_ctx.heap.allocs.size(), 1);
    }
    // TODO: Try to eliminate more copies when the padding appears between other copies.
  }
}

class copied_output : public testing::TestWithParam<std::tuple<int, int, int>> {};

INSTANTIATE_TEST_SUITE_P(offset_x, copied_output, testing::Combine(testing::Range(0, 3), offsets, no_offset),
    test_params_to_string<copied_output::ParamType>);
INSTANTIATE_TEST_SUITE_P(offset_y, copied_output, testing::Combine(testing::Range(0, 3), no_offset, offsets),
    test_params_to_string<copied_output::ParamType>);

TEST_P(copied_output, pipeline) {
  int schedule = std::get<0>(GetParam());
  int offset_x = std::get<1>(GetParam());
  int offset_y = std::get<2>(GetParam());

  // Make the pipeline
  node_context ctx;

  auto in = buffer_expr::make(ctx, "in", 2, sizeof(short));
  auto out = buffer_expr::make(ctx, "out", 2, sizeof(short));

  auto intm = buffer_expr::make(ctx, "intm", 2, sizeof(short));

  // Tell slinky the output is unfolded to allow aliasing it.
  out->dim(0).fold_factor = dim::unfolded;
  out->dim(1).fold_factor = dim::unfolded;

  var x(ctx, "x");
  var y(ctx, "y");
  test_context eval_ctx;

  // In this pipeline, the result is copied to the output. We should just compute the result directly in the output.
  func stencil = func::make(sum3x3<short>, {{in, {bounds(-1, 1) + x, bounds(-1, 1) + y}}}, {{intm, {x, y}}});
  func copied = func::make_copy({intm, {point(x + offset_x), point(y + offset_y)}}, {out, {x, y}}, eval_ctx.copy);

  switch (schedule) {
  case 0: break;
  case 1:
    copied.loops({y});
    stencil.compute_root();
    break;
  case 2: copied.loops({y}); break;
  }

  pipeline p = build_pipeline(ctx, {in}, {out});

  // Run the pipeline.
  const int W = 20;
  const int H = 10;
  buffer<short, 2> in_buf({W + 2, H + 2});
  in_buf.translate(-1 + offset_x, -1 + offset_y);
  buffer<short, 2> out_buf({W, H});

  init_random(in_buf);
  out_buf.allocate();

  // Not having span(std::initializer_list<T>) is unfortunate.
  const raw_buffer* inputs[] = {&in_buf};
  const raw_buffer* outputs[] = {&out_buf};
  p.evaluate(inputs, outputs, eval_ctx);

  for (int y = 0; y < H; ++y) {
    for (int x = 0; x < W; ++x) {
      int correct = 0;
      for (int dy = -1; dy <= 1; ++dy) {
        for (int dx = -1; dx <= 1; ++dx) {
          correct += in_buf(x + dx + offset_x, y + dy + offset_y);
        }
      }
      ASSERT_EQ(correct, out_buf(x, y)) << x << " " << y;
    }
  }

  ASSERT_EQ(eval_ctx.heap.allocs.size(), 0);
  ASSERT_EQ(eval_ctx.copy_calls, 0);
}

class copied_input : public testing::TestWithParam<std::tuple<int, int, int>> {};

INSTANTIATE_TEST_SUITE_P(offset_x, copied_input, testing::Combine(testing::Range(0, 3), offsets, no_offset),
    test_params_to_string<copied_input::ParamType>);
INSTANTIATE_TEST_SUITE_P(offset_y, copied_input, testing::Combine(testing::Range(0, 3), no_offset, offsets),
    test_params_to_string<copied_input::ParamType>);

TEST_P(copied_input, pipeline) {
  int schedule = std::get<0>(GetParam());
  int offset_x = std::get<1>(GetParam());
  int offset_y = std::get<2>(GetParam());

  // Make the pipeline
  node_context ctx;

  auto in = buffer_expr::make(ctx, "in", 2, sizeof(short));
  auto out = buffer_expr::make(ctx, "out", 2, sizeof(short));

  auto intm = buffer_expr::make(ctx, "intm", 2, sizeof(short));

  // If we want to alias intermediate buffer to the input buffer,
  // we need to tell aliaser that input is unfolded and it's safe to alias.
  in->dim(0).fold_factor = dim::unfolded;
  in->dim(1).fold_factor = dim::unfolded;

  var x(ctx, "x");
  var y(ctx, "y");
  test_context eval_ctx;

  // In this pipeline, the result is copied to the output. We should just compute the result directly in the output.
  func copied = func::make_copy({in, {point(x + offset_x), point(y + offset_y)}}, {intm, {x, y}}, eval_ctx.copy);
  func stencil = func::make(sum3x3<short>, {{intm, {bounds(-1, 1) + x, bounds(-1, 1) + y}}}, {{out, {x, y}}});

  switch (schedule) {
  case 0: break;
  case 1:
    copied.loops({y});
    stencil.compute_root();
    break;
  case 2: copied.loops({y}); break;
  }

  pipeline p = build_pipeline(ctx, {in}, {out});

  // Run the pipeline.
  const int W = 20;
  const int H = 10;
  buffer<short, 2> in_buf({W + 2, H + 2});
  in_buf.translate(-1 + offset_x, -1 + offset_y);
  buffer<short, 2> out_buf({W, H});

  init_random(in_buf);
  out_buf.allocate();

  // Not having span(std::initializer_list<T>) is unfortunate.
  const raw_buffer* inputs[] = {&in_buf};
  const raw_buffer* outputs[] = {&out_buf};
  p.evaluate(inputs, outputs, eval_ctx);

  for (int y = 0; y < H; ++y) {
    for (int x = 0; x < W; ++x) {
      int correct = 0;
      for (int dy = -1; dy <= 1; ++dy) {
        for (int dx = -1; dx <= 1; ++dx) {
          correct += in_buf(x + dx + offset_x, y + dy + offset_y);
        }
      }
      ASSERT_EQ(correct, out_buf(x, y)) << x << " " << y;
    }
  }

  ASSERT_EQ(eval_ctx.heap.allocs.size(), 0);
  ASSERT_EQ(eval_ctx.copy_calls, 0);
}

class concatenated_output : public testing::TestWithParam<bool> {};

INSTANTIATE_TEST_SUITE_P(schedule, concatenated_output, testing::Bool());

TEST_P(concatenated_output, pipeline) {
  bool no_alias_buffers = GetParam();
  // Make the pipeline
  node_context ctx;

  auto in1 = buffer_expr::make(ctx, "in1", 2, sizeof(short));
  auto in2 = buffer_expr::make(ctx, "in2", 2, sizeof(short));
  auto out = buffer_expr::make(ctx, "out", 2, sizeof(short));

  auto intm1 = buffer_expr::make(ctx, "intm1", 2, sizeof(short));
  auto intm2 = buffer_expr::make(ctx, "intm2", 2, sizeof(short));

  // If we want to alias intermediate buffer to the output buffer,
  // we need to tell aliaser that output is unfolded and it's safe to alias.
  out->dim(0).fold_factor = dim::unfolded;
  out->dim(1).fold_factor = dim::unfolded;

  var x(ctx, "x");
  var y(ctx, "y");
  test_context eval_ctx;

  // In this pipeline, the result is copied to the output. We should just compute the result directly in the output.
  func add1 = func::make(add_1<short>, {{{in1, {point(x), point(y)}}}}, {{{intm1, {x, y}}}});
  func add2 = func::make(add_1<short>, {{{in2, {point(x), point(y)}}}}, {{{intm2, {x, y}}}});
  func concatenated =
      func::make_concat({intm1, intm2}, {out, {x, y}}, 1, {0, in1->dim(1).extent(), out->dim(1).extent()}, eval_ctx.copy);

  pipeline p = build_pipeline(ctx, {in1, in2}, {out}, build_options{.no_alias_buffers = no_alias_buffers});

  // Run the pipeline.
  const int W = 20;
  const int H1 = 4;
  const int H2 = 7;
  buffer<short, 2> in1_buf({W, H1});
  buffer<short, 2> in2_buf({W, H2});
  init_random(in1_buf);
  init_random(in2_buf);

  buffer<short, 2> out_buf({W, H1 + H2});
  out_buf.allocate();

  // Not having span(std::initializer_list<T>) is unfortunate.
  const raw_buffer* inputs[] = {&in1_buf, &in2_buf};
  const raw_buffer* outputs[] = {&out_buf};
  p.evaluate(inputs, outputs, eval_ctx);

  for (int y = 0; y < H1 + H2; ++y) {
    for (int x = 0; x < W; ++x) {
      ASSERT_EQ(out_buf(x, y), (y < H1 ? in1_buf(x, y) : in2_buf(x, y - H1)) + 1);
    }
  }

  if (!no_alias_buffers) {
    ASSERT_EQ(eval_ctx.heap.allocs.size(), 0);
    ASSERT_EQ(eval_ctx.copy_calls, 0);
  }

  if (no_alias_buffers == true) {
    check_replica_pipeline(
        define_replica_pipeline(ctx, {in1, in2}, {out}, build_options{.no_alias_buffers = no_alias_buffers}));
  }
}

class transposed_output : public testing::TestWithParam<std::tuple<bool, int, int, int>> {};

auto iota3 = testing::Values(0, 1, 2);

INSTANTIATE_TEST_SUITE_P(schedule, transposed_output, testing::Combine(testing::Bool(), iota3, iota3, iota3),
    test_params_to_string<transposed_output::ParamType>);

TEST_P(transposed_output, pipeline) {
  bool no_alias_buffers = std::get<0>(GetParam());
  std::vector<int> permutation = {std::get<1>(GetParam()), std::get<2>(GetParam()), std::get<3>(GetParam())};

  // Make the pipeline
  node_context ctx;

  auto in = buffer_expr::make(ctx, "in", 3, sizeof(short));
  auto out = buffer_expr::make(ctx, "out", 3, sizeof(short));

  auto intm = buffer_expr::make(ctx, "intm", 3, sizeof(short));

  // If we want to alias intermediate buffer to the output buffer,
  // we need to tell aliaser that output is unfolded and it's safe to alias.
  out->dim(0).fold_factor = dim::unfolded;
  out->dim(1).fold_factor = dim::unfolded;
  out->dim(2).fold_factor = dim::unfolded;

  var x(ctx, "x");
  var y(ctx, "y");
  var z(ctx, "z");
  test_context eval_ctx;

  // In this pipeline, the result is copied to the output. We should just compute the result directly in the output.
  func add = func::make(add_1<short>, {{{in, {point(x), point(y), point(z)}}}}, {{{intm, {x, y, z}}}});
  func transposed =
      func::make_copy({intm, permute<interval_expr>(permutation, {point(x), point(y), point(z)})}, {out, {x, y, z}}, eval_ctx.copy);

  pipeline p = build_pipeline(ctx, {in}, {out}, build_options{.no_alias_buffers = no_alias_buffers});

  // Run the pipeline.
  const int W = 20;
  const int H = 4;
  const int D = 7;
  buffer<short, 3> in_buf(permute<index_t>(permutation, {W, H, D}));
  init_random(in_buf);

  buffer<short, 3> out_buf({W, H, D});
  out_buf.allocate();

  // Not having span(std::initializer_list<T>) is unfortunate.
  const raw_buffer* inputs[] = {&in_buf};
  const raw_buffer* outputs[] = {&out_buf};
  p.evaluate(inputs, outputs, eval_ctx);

  for (int z = 0; z < D; ++z) {
    for (int y = 0; y < H; ++y) {
      for (int x = 0; x < W; ++x) {
        ASSERT_EQ(out_buf(x, y, z), in_buf(permute<index_t>(permutation, {x, y, z})) + 1);
      }
    }
  }

  if (is_permutation(permutation) && !no_alias_buffers) {
    ASSERT_EQ(eval_ctx.heap.allocs.size(), 0);
    ASSERT_EQ(eval_ctx.copy_calls, 0);
  } else {
    ASSERT_EQ(eval_ctx.heap.allocs.size(), 1);
  }
}

TEST(stacked_output, pipeline) {
  // Make the pipeline
  node_context ctx;

  auto in1 = buffer_expr::make(ctx, "in1", 2, sizeof(short));
  auto in2 = buffer_expr::make(ctx, "in2", 2, sizeof(short));
  auto out = buffer_expr::make(ctx, "out", 3, sizeof(short));

  auto intm1 = buffer_expr::make(ctx, "intm1", 2, sizeof(short));
  auto intm2 = buffer_expr::make(ctx, "intm2", 2, sizeof(short));

  var x(ctx, "x");
  var y(ctx, "y");
  var z(ctx, "z");
  test_context eval_ctx;

  // If we want to alias intermediate buffer to the output buffer,
  // we need to tell aliaser that output is unfolded and it's safe to alias.
  out->dim(0).fold_factor = dim::unfolded;
  out->dim(1).fold_factor = dim::unfolded;
  out->dim(2).fold_factor = dim::unfolded;

  // In this pipeline, the result is copied to the output. We should just compute the result directly in the output.
  func add1 = func::make(add_1<short>, {{{in1, {point(x), point(y)}}}}, {{{intm1, {x, y}}}});
  func add2 = func::make(add_1<short>, {{{in2, {point(x), point(y)}}}}, {{{intm2, {x, y}}}});
  func stacked = func::make_stack({intm1, intm2}, {out, {x, y, z}}, 2, eval_ctx.copy);

  pipeline p = build_pipeline(ctx, {in1, in2}, {out});

  // Run the pipeline.
  const int W = 20;
  const int H = 8;
  buffer<short, 2> in1_buf({W, H});
  buffer<short, 2> in2_buf({W, H});
  init_random(in1_buf);
  init_random(in2_buf);

  buffer<short, 3> out_buf({W, H, 2});
  out_buf.allocate();

  // Not having span(std::initializer_list<T>) is unfortunate.
  const raw_buffer* inputs[] = {&in1_buf, &in2_buf};
  const raw_buffer* outputs[] = {&out_buf};
  p.evaluate(inputs, outputs, eval_ctx);

  for (int y = 0; y < H; ++y) {
    for (int x = 0; x < W; ++x) {
      ASSERT_EQ(out_buf(x, y, 0), in1_buf(x, y) + 1);
      ASSERT_EQ(out_buf(x, y, 1), in2_buf(x, y) + 1);
    }
  }

  ASSERT_EQ(eval_ctx.heap.allocs.size(), 0);
  ASSERT_EQ(eval_ctx.copy_calls, 0);

  check_replica_pipeline(define_replica_pipeline(ctx, {in1, in2}, {out}));
}

class broadcasted_elementwise : public testing::TestWithParam<std::tuple<bool, int, int>> {};

INSTANTIATE_TEST_SUITE_P(dim, broadcasted_elementwise,
    testing::Combine(testing::Bool(), testing::Range(0, 2), testing::Values(0, 1)),
    test_params_to_string<broadcasted_elementwise::ParamType>);

TEST_P(broadcasted_elementwise, input) {
  bool no_alias_buffers = std::get<0>(GetParam());
  const int broadcast_dim = std::get<1>(GetParam());
  const int split_y = std::get<2>(GetParam());

  // Make the pipeline
  node_context ctx;

  auto in1 = buffer_expr::make(ctx, "in1", 2, sizeof(int));
  auto in2 = buffer_expr::make(ctx, "in2", 2, sizeof(int));
  auto in2_broadcasted = buffer_expr::make(ctx, "in2_broadcasted", 2, sizeof(int));
  auto out = buffer_expr::make(ctx, "out", 2, sizeof(int));

  var x(ctx, "x");
  var y(ctx, "y");

  box_expr bounds = {
      select(in2->dim(0).extent() == 1, point(in2->dim(0).min()), point(x)),
      select(in2->dim(1).extent() == 1, point(in2->dim(1).min()), point(y)),
  };
  func broadcast = func::make_copy({in2, bounds}, {in2_broadcasted, {x, y}});
  func f = func::make(
      subtract<int>, {{in1, {point(x), point(y)}}, {in2_broadcasted, {point(x), point(y)}}}, {{out, {x, y}}});

  if (split_y > 0) {
    f.loops({{y, split_y}});
  }

  pipeline p = build_pipeline(ctx, {in1, in2}, {out}, build_options{.no_alias_buffers = no_alias_buffers});

  // Run the pipeline.
  const int W = 20;
  const int H = 4;
  buffer<int, 2> in1_buf({W, H});
  buffer<int, 2> in2_buf({W, H});
  in2_buf.dim(broadcast_dim).set_extent(1);
  init_random(in1_buf);
  init_random(in2_buf);

  buffer<int, 2> out_buf({W, H});
  out_buf.allocate();

  // Not having span(std::initializer_list<T>) is unfortunate.
  const raw_buffer* inputs[] = {&in1_buf, &in2_buf};
  const raw_buffer* outputs[] = {&out_buf};
  test_context eval_ctx;
  p.evaluate(inputs, outputs, eval_ctx);

  for (int y = 0; y < H; ++y) {
    for (int x = 0; x < W; ++x) {
      index_t i[] = {x, y};
      i[broadcast_dim] = 0;
      ASSERT_EQ(out_buf(x, y), in1_buf(x, y) - in2_buf(i));
    }
  }
  // TODO(vksnk): doesn't fold because mins of the folded buffers are not aligned.
  // if (!no_alias_buffers ) {
  //   ASSERT_EQ(eval_ctx.heap.allocs.size(), 0);
  // }
}

TEST_P(broadcasted_elementwise, internal) {
  bool no_alias_buffers = std::get<0>(GetParam());
  const int broadcast_dim = std::get<1>(GetParam());
  const int split_y = std::get<2>(GetParam());

  // Make the pipeline
  node_context ctx;

  auto in1 = buffer_expr::make(ctx, "in1", 2, sizeof(int));
  auto in2 = buffer_expr::make(ctx, "in2", 2, sizeof(int));
  auto out = buffer_expr::make(ctx, "out", 2, sizeof(int));

  auto intm = buffer_expr::make(ctx, "intm", 2, sizeof(int));
  auto intm_broadcasted = buffer_expr::make(ctx, "intm_broadcasted", 2, sizeof(int));

  var x(ctx, "x");
  var y(ctx, "y");
  test_context eval_ctx;

  func f = func::make(add_1<int>, {{in2, {point(x), point(y)}}}, {{intm, {x, y}}}, call_stmt::attributes{.name = "f"});

  // Use the bounds of in2 to decide how to broadcast. We can't use the bounds of an internally allocated buffer.
  box_expr bounds = {
      select(in2->dim(0).extent() == 1, point(in2->dim(0).min()), point(x)),
      select(in2->dim(1).extent() == 1, point(in2->dim(1).min()), point(y)),
  };
  func broadcast = func::make_copy({intm, bounds}, {intm_broadcasted, {x, y}}, eval_ctx.copy);
  func g = func::make(subtract<int>, {{in1, {point(x), point(y)}}, {intm_broadcasted, {point(x), point(y)}}},
      {{out, {x, y}}}, call_stmt::attributes{.name = "g"});

  if (split_y > 0) {
    g.loops({{y, split_y}});
  }
  pipeline p = build_pipeline(ctx, {in1, in2}, {out}, build_options{.no_alias_buffers = no_alias_buffers});

  // Run the pipeline.
  const int W = 20;
  const int H = 4;
  buffer<int, 2> in1_buf({W, H});
  buffer<int, 2> in2_buf({W, H});
  in2_buf.dim(broadcast_dim).set_extent(1);
  init_random(in1_buf);
  init_random(in2_buf);

  buffer<int, 2> out_buf({W, H});
  out_buf.allocate();

  // Not having span(std::initializer_list<T>) is unfortunate.
  const raw_buffer* inputs[] = {&in1_buf, &in2_buf};
  const raw_buffer* outputs[] = {&out_buf};
  p.evaluate(inputs, outputs, eval_ctx);

  for (int y = 0; y < H; ++y) {
    for (int x = 0; x < W; ++x) {
      index_t i[] = {x, y};
      i[broadcast_dim] = 0;
      ASSERT_EQ(out_buf(x, y), in1_buf(x, y) - (in2_buf(i) + 1));
    }
  }

  if (!no_alias_buffers) {
    ASSERT_EQ(eval_ctx.heap.allocs.size(), 1);
    ASSERT_EQ(eval_ctx.copy_calls, 0);
  }
}

TEST_P(broadcasted_elementwise, constant) {
  bool no_alias_buffers = std::get<0>(GetParam());
  const int broadcast_dim = std::get<1>(GetParam());
  const int split_y = std::get<2>(GetParam());

  // Make the pipeline
  node_context ctx;

  const int W = 20;
  const int H = 4;

  buffer<int, 2> in2_buf({W, H});
  in2_buf.dim(broadcast_dim).set_extent(1);
  init_random(in2_buf);

  auto in1 = buffer_expr::make(ctx, "in1", 2, sizeof(int));
  auto in2 = buffer_expr::make_constant(ctx, "in2", raw_buffer::make_copy(in2_buf));
  auto in2_broadcasted = buffer_expr::make(ctx, "in2_broadcasted", 2, sizeof(int));
  auto out = buffer_expr::make(ctx, "out", 2, sizeof(int));

  var x(ctx, "x");
  var y(ctx, "y");

  box_expr bounds = {
      select(in2->dim(0).extent() == 1, point(in2->dim(0).min()), point(x)),
      select(in2->dim(1).extent() == 1, point(in2->dim(1).min()), point(y)),
  };
  func broadcast = func::make_copy({in2, bounds}, {in2_broadcasted, {x, y}});
  func f = func::make(
      subtract<int>, {{in1, {point(x), point(y)}}, {in2_broadcasted, {point(x), point(y)}}}, {{out, {x, y}}});

  if (split_y > 0) {
    f.loops({{y, split_y}});
  }

  pipeline p = build_pipeline(ctx, {in1}, {out}, build_options{.no_alias_buffers = no_alias_buffers});

  // Run the pipeline.
  buffer<int, 2> in1_buf({W, H});
  init_random(in1_buf);

  buffer<int, 2> out_buf({W, H});
  out_buf.allocate();

  // Not having span(std::initializer_list<T>) is unfortunate.
  const raw_buffer* inputs[] = {&in1_buf};
  const raw_buffer* outputs[] = {&out_buf};
  test_context eval_ctx;
  p.evaluate(inputs, outputs, eval_ctx);

  for (int y = 0; y < H; ++y) {
    for (int x = 0; x < W; ++x) {
      index_t i[] = {x, y};
      i[broadcast_dim] = 0;
      ASSERT_EQ(out_buf(x, y), in1_buf(x, y) - in2_buf(i));
    }
  }
  // TODO(vksnk): doesn't fold because mins of the folded buffers are not aligned.
  // if (!no_alias_buffers ) {
  //   ASSERT_EQ(eval_ctx.heap.allocs.size(), 0);
  // }
}

class constrained_transpose : public testing::TestWithParam<std::tuple<bool, bool, bool, bool>> {};

INSTANTIATE_TEST_SUITE_P(fixed, constrained_transpose,
    testing::Combine(testing::Bool(), testing::Bool(), testing::Bool(), testing::Values(false)),
    test_params_to_string<constrained_transpose::ParamType>);

INSTANTIATE_TEST_SUITE_P(with_loops, constrained_transpose,
    testing::Combine(testing::Values(false), testing::Values(false), testing::Values(false), testing::Values(true)),
    test_params_to_string<constrained_transpose::ParamType>);

TEST_P(constrained_transpose, pipeline) {
  const bool no_alias_buffers = std::get<0>(GetParam());
  const bool intm1_fixed = std::get<1>(GetParam());
  const bool intm2_fixed = std::get<2>(GetParam());
  // Make the pipeline
  node_context ctx;

  auto in = buffer_expr::make(ctx, "in", 3, sizeof(short));
  auto out = buffer_expr::make(ctx, "out", 3, sizeof(short));

  auto intm1 = buffer_expr::make(ctx, "intm1", 3, sizeof(short));
  auto intm2 = buffer_expr::make(ctx, "intm2", 3, sizeof(short));

  if (intm1_fixed) {
    intm1->dim(0).stride = sizeof(short);
    intm1->dim(1).stride = sizeof(short) * in->dim(0).extent();
    intm1->dim(2).stride = sizeof(short) * in->dim(0).extent() * in->dim(0).extent();
  }
  if (intm2_fixed) {
    intm2->dim(0).stride = sizeof(short);
    intm2->dim(1).stride = sizeof(short) * out->dim(0).extent();
    intm2->dim(2).stride = sizeof(short) * out->dim(0).extent() * out->dim(0).extent();
  }

  var x(ctx, "x");
  var y(ctx, "y");
  var z(ctx, "z");
  test_context eval_ctx;

  // In this pipeline, the result is copied to the output. We should just compute the result directly in the output.
  func add_in = func::make(add_1<short>, {{{in, {point(x), point(y), point(z)}}}}, {{{intm1, {x, y, z}}}});
  func transposed = func::make_copy({intm1, {point(x), point(z), point(y)}}, {intm2, {x, y, z}}, eval_ctx.copy);
  func add_out = func::make(add_1<short>, {{intm2, {point(x), point(y), point(z)}}}, {{{out, {x, y, z}}}});

  if (std::get<3>(GetParam())) {
    transposed.loops({{y, 1}});
    intm1->store_at({&transposed, y});
  }

  pipeline p = build_pipeline(ctx, {in}, {out}, build_options{.no_alias_buffers = no_alias_buffers});

  // Run the pipeline.
  const int W = 20;
  const int H = 4;
  const int D = 7;
  buffer<short, 3> in_buf({W, D, H});
  init_random(in_buf);

  buffer<short, 3> out_buf({W, H, D});
  out_buf.allocate();

  // Not having span(std::initializer_list<T>) is unfortunate.
  const raw_buffer* inputs[] = {&in_buf};
  const raw_buffer* outputs[] = {&out_buf};
  p.evaluate(inputs, outputs, eval_ctx);

  for (int z = 0; z < D; ++z) {
    for (int y = 0; y < H; ++y) {
      for (int x = 0; x < W; ++x) {
        ASSERT_EQ(out_buf(x, y, z), in_buf(x, z, y) + 2);
      }
    }
  }

  if (!no_alias_buffers) {
    if (intm1_fixed && intm2_fixed) {
      // Both the intermediates have stride constraints, we can't alias anything.
      ASSERT_EQ(eval_ctx.heap.allocs.size(), 2);
    } else {
      ASSERT_EQ(eval_ctx.heap.allocs.size(), 1);
      ASSERT_EQ(eval_ctx.copy_calls, 0);
    }
  } else {
    ASSERT_EQ(eval_ctx.heap.allocs.size(), 2);
  }
}

}  // namespace slinky<|MERGE_RESOLUTION|>--- conflicted
+++ resolved
@@ -157,13 +157,8 @@
   }
   func crop = func::make_copy(
       {intm, permute<interval_expr>(permutation, {point(x + offset_x), point(y + offset_y)}), in->bounds()},
-<<<<<<< HEAD
       {padded_intm, {x, y}}, {padding, {point(x), point(y)}}, eval_ctx.copy);
-  func copy_out = func::make(copy_2d<char>, {{padded_intm, {point(x), point(y)}}}, {{out, {x, y}}});
-=======
-      {padded_intm, {x, y}}, {padding, {point(x), point(y)}});
   func copy_out = func::make(opaque_copy<char>, {{padded_intm, {point(x), point(y)}}}, {{out, {x, y}}});
->>>>>>> d72397b7
 
   if (split_y > 0) {
     copy_in.compute_root();
