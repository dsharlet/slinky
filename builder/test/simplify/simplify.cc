#include <gmock/gmock.h>
#include <gtest/gtest.h>

#include <cassert>

#include "base/test/seeded_test.h"
#include "builder/simplify.h"
#include "builder/substitute.h"
#include "builder/test/simplify/expr_generator.h"
#include "runtime/buffer.h"
#include "runtime/evaluate.h"
#include "runtime/expr.h"
#include "runtime/print.h"

namespace slinky {

// Hackily get at this function in evaluate.cc that we don't want to put in the public API.
void dump_context_for_expr(
    std::ostream&, const symbol_map<index_t>&, const expr& = expr(), const node_context* symbols = nullptr);

namespace {

node_context symbols;

var x(symbols, "x");
var y(symbols, "y");
var z(symbols, "z");
var w(symbols, "w");
var u(symbols, "u");
var v(symbols, "v");
var b0(symbols, "b0");
var b1(symbols, "b1");
var b2(symbols, "b2");
var b3(symbols, "b3");
var b4(symbols, "b4");

MATCHER_P(matches, x, "") { return match(arg, x); }

}  // namespace

template <typename T>
void dump_symbol_map(std::ostream& s, const symbol_map<T>& m) {
  for (std::size_t n = 0; n < m.size(); ++n) {
    const std::optional<T>& value = m[n];
    if (value) {
      s << "  " << symbols.name(var(n)) << " = " << *value << std::endl;
    }
  }
}

TEST(simplify, basic) {
  ASSERT_THAT(simplify(expr() == 1), matches(expr()));
  ASSERT_THAT(simplify(expr(1) + 2), matches(3));
  ASSERT_THAT(simplify(expr(1) - 2), matches(-1));
  ASSERT_THAT(simplify(expr(1) < 2), matches(1));
  ASSERT_THAT(simplify(expr(1) > 2), matches(0));
  ASSERT_THAT(simplify(negative_infinity() + 3), matches(negative_infinity()));
  ASSERT_THAT(simplify(3 + negative_infinity()), matches(negative_infinity()));
  ASSERT_THAT(simplify(positive_infinity() + positive_infinity()), matches(positive_infinity()));
  ASSERT_THAT(simplify(positive_infinity() + negative_infinity()), matches(indeterminate()));
  ASSERT_THAT(simplify(positive_infinity() * positive_infinity()), matches(positive_infinity()));
  ASSERT_THAT(simplify(positive_infinity() * negative_infinity()), matches(negative_infinity()));
  ASSERT_THAT(simplify(abs(negative_infinity())), matches(positive_infinity()));

  ASSERT_THAT(simplify(min(1, 2)), matches(1));
  ASSERT_THAT(simplify(max(1, 2)), matches(2));
  ASSERT_THAT(simplify(min(x, y)), matches(min(x, y)));
  ASSERT_THAT(simplify(max(x, y)), matches(max(x, y)));
  ASSERT_THAT(simplify(min(x, x)), matches(x));
  ASSERT_THAT(simplify(max(x, x)), matches(x));
  ASSERT_THAT(simplify(min(x / 2, y / 2)), matches(min(x, y) / 2));
  ASSERT_THAT(simplify(max(x / 2, y / 2)), matches(max(x, y) / 2));
  ASSERT_THAT(simplify(min(negative_infinity(), x)), matches(negative_infinity()));
  ASSERT_THAT(simplify(max(negative_infinity(), x)), matches(x));
  ASSERT_THAT(simplify(min(positive_infinity(), x)), matches(x));
  ASSERT_THAT(simplify(max(positive_infinity(), x)), matches(positive_infinity()));
  ASSERT_THAT(simplify(min(min(x, 7), min(y, 7))), matches(min(min(x, y), 7)));
  ASSERT_THAT(simplify(min(min(x, 7), min(7, y))), matches(min(min(x, y), 7)));
  ASSERT_THAT(simplify(min(min(7, x), min(y, 7))), matches(min(min(x, y), 7)));
  ASSERT_THAT(simplify(min(min(7, x), min(7, y))), matches(min(min(x, y), 7)));

  ASSERT_THAT(simplify(x + 0), matches(x));
  ASSERT_THAT(simplify(x - 0), matches(x));
  ASSERT_THAT(simplify(0 + x + 0), matches(x));
  ASSERT_THAT(simplify(x - 0), matches(x));
  ASSERT_THAT(simplify(1 * x * 1), matches(x));
  ASSERT_THAT(simplify(x * 0), matches(0));
  ASSERT_THAT(simplify(0 * x), matches(0));
  ASSERT_THAT(simplify(x / 1), matches(x));

  ASSERT_THAT(simplify(x / x), matches(x != 0));
  ASSERT_THAT(simplify(0 / x), matches(0));

  ASSERT_THAT(simplify(((x + 1) - (y - 1)) + 1), matches(x - y + 3));

  ASSERT_THAT(simplify(select(x, y, y)), matches(y));
  ASSERT_THAT(simplify(select(x == x, y, z)), matches(y));
  ASSERT_THAT(simplify(select(x != x, y, z)), matches(z));

  ASSERT_THAT(simplify(x && false), matches(false));
  ASSERT_THAT(simplify(x || true), matches(true));
  ASSERT_THAT(simplify(false && x), matches(false));
  ASSERT_THAT(simplify(true || x), matches(true));

  ASSERT_THAT(simplify(x < x + 1), matches(true));
  ASSERT_THAT(simplify(x - 1 < x + 1), matches(true));
  ASSERT_THAT(simplify(min(x + 1, z) < x + 2), matches(true));

  ASSERT_THAT(simplify(abs(abs(x))), matches(abs(x)));
  ASSERT_THAT(simplify(max(abs(x), 0)), matches(abs(x)));
  ASSERT_THAT(simplify(min(abs(x), 0)), matches(0));

  ASSERT_THAT(simplify(select(z == z, x, y)), matches(x));
  ASSERT_THAT(simplify(select(z != z, x, y)), matches(y));

  ASSERT_THAT(simplify(select(x, y + 1, y + 2)), matches(y + select(x, 1, 2)));
  ASSERT_THAT(simplify(select(x, 1, 2) + 1), matches(select(x, 2, 3)));

  ASSERT_THAT(simplify(max(select(x, y, z), select(x, y, w))), matches(select(x, y, max(z, w))));
  ASSERT_THAT(simplify(max(select(x, y, z), select(x, w, z))), matches(select(x, max(y, w), z)));
  ASSERT_THAT(simplify(min(select(x, y, z), select(x, y, w))), matches(select(x, y, min(z, w))));
  ASSERT_THAT(simplify(min(select(x, y, z), select(x, w, z))), matches(select(x, min(y, w), z)));
  ASSERT_THAT(simplify((select(x, y, z) < select(x, y, w))), matches(((expr(z) < expr(w)) && !x)));

  ASSERT_THAT(simplify(select(x == 1, y, select(x == 1, z, w))), matches(select(x == 1, y, w)));
  ASSERT_THAT(simplify(select(x == 1, select(x == 1, y, z), w)), matches(select(x == 1, y, w)));

  ASSERT_THAT(simplify(min(y, z) <= y + 1), matches(true));

  ASSERT_THAT(simplify(and_then({expr(true), expr(true)})), matches(true));
  ASSERT_THAT(simplify(and_then({expr(true), expr(false)})), matches(false));
  ASSERT_THAT(simplify(and_then({expr(false), x})), matches(false));
  ASSERT_THAT(simplify(and_then({expr(true), x})), matches(x));
  ASSERT_THAT(simplify(and_then({expr(true), x, y})), matches(and_then({x, y})));
  ASSERT_THAT(simplify(or_else({expr(true), expr(true)})), matches(true));
  ASSERT_THAT(simplify(or_else({expr(false), expr(true)})), matches(true));
  ASSERT_THAT(simplify(or_else({expr(false), expr(false)})), matches(false));
  ASSERT_THAT(simplify(or_else({expr(true), x})), matches(true));
  ASSERT_THAT(simplify(or_else({expr(false), x})), matches(x));
  ASSERT_THAT(simplify(or_else({expr(false), x, y})), matches(or_else({x, y})));

  ASSERT_THAT(simplify((x != y) < 1), matches(y == x));
  ASSERT_THAT(simplify((x && y) < 2), matches(true));
  ASSERT_THAT(simplify((x && y) < 0), matches(false));
  ASSERT_THAT(simplify(-1 < (x || y)), matches(true));
  ASSERT_THAT(simplify(2 < (x || y)), matches(false));

  ASSERT_THAT(simplify(min(x < y, 0)), matches(0));
  ASSERT_THAT(simplify(max(x && y, 0)), matches(x && y));
  ASSERT_THAT(simplify(min(!x, 1)), matches(!x));
  ASSERT_THAT(simplify(max(x == y, 1)), matches(1));

  ASSERT_THAT(simplify(buffer_fold_factor(x, 2) >= 1), matches(true));

  ASSERT_THAT(simplify(0 <= x % 4), matches(true));
  ASSERT_THAT(simplify(4 <= x % 4), matches(false));
  ASSERT_THAT(simplify((y / 4) * 4 <= y - 4), matches(false));
  ASSERT_THAT(simplify((y / 4) * 4 <= y - 3), matches(3 <= y % 4));
  ASSERT_THAT(simplify((y / 4) * 4 <= y - 1), matches(boolean(y % 4)));
  ASSERT_THAT(simplify((y / 4) * 4 <= y), matches(true));

  ASSERT_THAT(simplify(x % -4 <= 1), matches(x % -4 <= 1));

  ASSERT_THAT(
      simplify(max(((y + 14) / 16) * 2 + 1, (y + 6) / 8) <= max(((y + 15) / 16) * 2 + 1, (y + 7) / 8)), matches(true));

  ASSERT_THAT(simplify((x < 1) != 0), matches(x < 1));

  ASSERT_THAT(simplify(select(x == 3 && y == 2, x == 3 && y == 2, true)), matches(true));
  ASSERT_THAT(simplify(select(x == 3 && y == 2, x == 3, true)), matches(true));
  ASSERT_THAT(simplify(select(x == 3 || y == 2, x == 3, y == 2)), matches(x == 3));
  ASSERT_THAT(simplify(select(x == 3 || y == 2, false, y == 2)), matches(false));
  ASSERT_THAT(simplify(select(!(x == 3) && y, x == 3, false)), matches(false));
  ASSERT_THAT(simplify(select(x != 3 && y, x == 3, false)), matches(false));

  ASSERT_THAT(simplify(select(x == 0 && y == 0, x == 0 && y == 0, true)), matches(true));
  ASSERT_THAT(simplify(select(x == 0 && y == 0, x == 0, true)), matches(true));
  ASSERT_THAT(simplify(select(x == 0 || y == 0, x == 0, y == 0)), matches(x == 0));
  ASSERT_THAT(simplify(select(x == 0 || y == 0, false, y == 0)), matches(false));
  // TODO: We need stronger learning from conditions for these to work.
  // ASSERT_THAT(simplify(select(!(x == 0) && y, x == 0, false)), matches(false));
  // ASSERT_THAT(simplify(select(x != 0 && y, x == 0, false)), matches(false));

  ASSERT_THAT(simplify(select(x, expr(), 2) == 1), matches(select(x, expr(), false)));
  ASSERT_THAT(simplify(!select(x, expr(), true)), matches(select(x, expr(), false)));

  ASSERT_THAT(simplify(min(select(x, 0, y) + 4, select(x, expr(), min(y, 113) + 4))),
      matches(select(x, expr(), min(y, 113) + 4)));

  ASSERT_THAT(simplify(select(expr(x) == y, z, select(expr(x) == y, 2, w))), matches(select(expr(x) == y, z, w)));
  ASSERT_THAT(simplify(select(x == 1, 0, max(abs(x), 1) + -1)), matches(max(abs(x), 1) + -1));
  ASSERT_THAT(simplify(select(x != 1, max(abs(x), 1), 1)), matches(max(abs(x), 1)));

  ASSERT_THAT(simplify(select(x <= 1, y, min(x, 1))), matches(select(x <= 1, y, 1)));
  ASSERT_THAT(simplify(select(x > 0 && x < 4, max(x, 1), y)), matches(select(x > 0 && x < 4, x, y)));

  ASSERT_THAT(simplify(select(x < 5, y, abs(x))), matches(select(x < 5, y, x)));
  ASSERT_THAT(simplify(select(x < -3, abs(x), y)), matches(select(x < -3, -x, y)));

  ASSERT_THAT(simplify(min(x + 64, max(min(x, 113) + 5, min(y, 128)))),
      matches(min(min(x + 64, max(y, min(x, 113) + 5)), 128)));

  ASSERT_THAT(simplify(select(x, (y - 4), 2) + 4), matches(select(x, y, 6)));
  ASSERT_THAT(simplify(select(x, y + 3, 5) - 1), matches(select(x, y + 2, 4)));
  ASSERT_THAT(simplify(min(x + 2, select(y, 3, z + 4)) - 1), matches(min(x + 1, select(y, 2, z + 3))));

  ASSERT_THAT(simplify(select((y <= 0), select((x <= 0), z, x), z)), matches(select(0 < x && y <= 0, x, z)));

  ASSERT_THAT(simplify(crop_dim::make(y, x, 1, {expr(), expr()}, call_stmt::make(nullptr, {}, {y}, {}))),
      matches(call_stmt::make(nullptr, {}, {x}, {})));
  ASSERT_THAT(simplify(crop_buffer::make(y, x, {}, call_stmt::make(nullptr, {}, {y}, {}))),
      matches(call_stmt::make(nullptr, {}, {x}, {})));
  ASSERT_THAT(simplify(slice_buffer::make(y, x, {}, call_stmt::make(nullptr, {}, {y}, {}))),
      matches(call_stmt::make(nullptr, {}, {x}, {})));
}

TEST(simplify, let) {
  // lets that should be removed
  ASSERT_THAT(simplify(let::make(x, y, z)), matches(z));                      // Dead let
  ASSERT_THAT(simplify(let::make(x, y, (x + 1) / x)), matches((y + 1) / y));  // Trivial value, substitute
  ASSERT_THAT(simplify(let::make(x, 10, x / x)), matches(1));                 // Trivial value, substitute

  ASSERT_THAT(simplify(let_stmt::make(x, y, loop::make(z, loop::serial, bounds(0, 3), 1, check::make(x + z)))),
      matches(loop::make(z, loop::serial, bounds(0, 3), 1, check::make(y + z))));  // Trivial value, substitute

  // lets that should be kept
  ASSERT_THAT(simplify(let::make(x, y * 2, (x + 1) / x)),
      matches(let::make(x, y * 2, (x + 1) / x)));  // Non-trivial, used more than once.

  ASSERT_THAT(simplify(let_stmt::make(x, y * w, loop::make(z, loop::serial, bounds(0, 3), 1, check::make(x + z)))),
      matches(let_stmt::make(
          x, y * w, loop::make(z, loop::serial, bounds(0, 3), 1, check::make(x + z)))));  // Non-trivial, used in loop

  ASSERT_THAT(simplify(let_stmt::make(x, y * w, block::make({check::make(x > 0), check::make(x < 10)}))),
      matches(let_stmt::make(
          x, y * w, block::make({check::make(x > 0), check::make(x < 10)}))));  // Non-trivial, used twice

  // Compound lets with dependencies between let values.
  ASSERT_THAT(simplify(let::make({{x, y}, {z, x}}, z)), matches(y));
  ASSERT_THAT(simplify(let::make({{x, y}, {z, x * 2}}, z)), matches(let::make(z, y * 2, z)));
  ASSERT_THAT(simplify(let::make({{x, y * 2}, {z, x}}, z)), matches(let::make(x, y * 2, x)));
  ASSERT_THAT(simplify(let::make({{x, y * 2}, {z, y}}, z)), matches(y));
  ASSERT_THAT(simplify(let::make({{x, y}, {z, (x + 1) / x}}, (z + 1) / z)),
      matches(let::make({{z, (y + 1) / y}}, (z + 1) / z)));
}

TEST(simplify, loop) {
  auto make_call = [](var out) { return call_stmt::make(nullptr, {}, {out}, {}); };

  ASSERT_THAT(simplify(loop::make(
                  x, loop::serial, buffer_bounds(b0, 0), 1, crop_dim::make(b1, b0, 0, point(x), make_call(b1)))),
      matches(make_call(b0)));
  ASSERT_THAT(simplify(loop::make(
                  x, loop::serial, buffer_bounds(b3, 0), 1, crop_dim::make(b1, b0, 0, point(x), make_call(b1)))),
      matches(crop_dim::make(b1, b0, 0, buffer_bounds(b3, 0), make_call(b1))));
  ASSERT_THAT(simplify(loop::make(x, loop::serial, bounds(0, buffer_max(b0, 0)), 1,
                  crop_dim::make(b1, b0, 0, point(x), make_call(b1)))),
      matches(crop_dim::make(b1, b0, 0, bounds(0, expr()), make_call(b1))));
  ASSERT_THAT(simplify(loop::make(
                  x, loop::serial, buffer_bounds(b0, 0), y, crop_dim::make(b1, b0, 0, point(x), make_call(b1)))),
      matches(
          loop::make(x, loop::serial, buffer_bounds(b0, 0), y, crop_dim::make(b1, b0, 0, point(x), make_call(b1)))));
  ASSERT_THAT(simplify(loop::make(x, loop::serial, buffer_bounds(b0, 0), y,
                  crop_dim::make(b1, b0, 0, min_extent(x, y), make_call(b1)))),
      matches(make_call(b0)));
  ASSERT_THAT(simplify(loop::make(x, loop::serial, buffer_bounds(b3, 0), y,
                  crop_dim::make(b1, b0, 0, bounds(x, min(x + y - 1, buffer_max(b3, 0))), make_call(b1)))),
      matches(crop_dim::make(b1, b0, 0, buffer_bounds(b3, 0), make_call(b1))));
  ASSERT_THAT(simplify(loop::make(x, loop::serial, bounds(0, buffer_max(b3, 0)), y,
                  crop_dim::make(b1, b0, 0, bounds(x, min(x + y - 1, buffer_max(b3, 0))), make_call(b1)))),
      matches(crop_dim::make(b1, b0, 0, bounds(0, buffer_max(b3, 0)), make_call(b1))));
}

TEST(simplify, siblings) {
  auto make_call = [](var out) { return call_stmt::make(nullptr, {}, {out}, {}); };
  auto make_crop_x = [](var out, var in, int dim, const stmt& body) {
    return crop_dim::make(out, in, dim, point(x), body);
  };
<<<<<<< HEAD
  auto make_crop_y = [](var out, var in, int dim, const stmt& body) {
    return crop_dim::make(out, in, dim, point(y), body);
  };
=======
>>>>>>> 722a7cba

  ASSERT_THAT(simplify(make_crop_x(b1, b0, 0, block::make({make_call(b1), make_call(b0)}))),
      matches(block::make({make_crop_x(b1, b0, 0, make_call(b1)), make_call(b0)})));
  ASSERT_THAT(simplify(make_crop_x(b1, b0, 0, block::make({make_call(b0), make_call(b1)}))),
      matches(block::make({make_call(b0), make_crop_x(b1, b0, 0, make_call(b1))})));
  ASSERT_THAT(
      simplify(make_crop_x(b1, b0, 0, block::make({make_call(b1), make_call(b0), make_call(b1), make_call(b0)}))),
      matches(block::make({make_crop_x(b1, b0, 0, make_call(b1)), make_call(b0), make_crop_x(b1, b0, 0, make_call(b1)),
          make_call(b0)})));
  ASSERT_THAT(
      simplify(make_crop_x(b1, b0, 0, block::make({make_call(b0), make_call(b1), make_call(b1), make_call(b0)}))),
<<<<<<< HEAD
      matches(block::make(
          {make_call(b0), make_crop_x(b1, b0, 0, block::make({make_call(b1), make_call(b1)})), make_call(b0)})));
=======
      matches(block::make({make_call(b0), make_crop_x(b1, b0, 0, block::make({make_call(b1), make_call(b1)})), make_call(b0)})));
>>>>>>> 722a7cba
}

TEST(simplify, licm) {
  // Use parallel loops so loops of one call don't get rewritten to a single call.
  auto make_loop_x = [](const stmt& body) { return loop::make(x, loop::parallel, bounds(0, 10), 1, body); };
  auto make_loop_y = [](const stmt& body) { return loop::make(y, loop::parallel, bounds(0, 10), 1, body); };
  auto make_call = [](var in, var out) { return call_stmt::make(nullptr, {in}, {out}, {}); };
  auto make_crop_x = [](var b, int dim, const stmt& body) { return crop_dim::make(b, b, dim, point(x), body); };
  auto make_crop_y = [](var b, int dim, const stmt& body) { return crop_dim::make(b, b, dim, point(y), body); };

  // One call doesn't depend on the loop.
  ASSERT_THAT(simplify(make_loop_x(make_call(b0, b1))), matches(make_call(b0, b1)));
  // Two calls don't depend on the loop.
  ASSERT_THAT(simplify(make_loop_x(block::make({
                  make_call(b0, b1),
                  make_call(b0, b2),
              }))),
      matches(block::make({
          make_call(b0, b1),
          make_call(b0, b2),
      })));
  // Last call depends on the loop, first call does not.
  ASSERT_THAT(simplify(make_loop_x(block::make({
                  make_call(b0, b1),
                  make_crop_x(b2, 0, make_call(b0, b2)),
              }))),
      matches(block::make({
          make_call(b0, b1),
          make_loop_x(make_crop_x(b2, 0, make_call(b0, b2))),
      })));
  // A call in the middle of the loop depends on the loop.
  ASSERT_THAT(simplify(make_loop_x(block::make({
                  make_call(b0, b1),
                  make_crop_x(b2, 0, make_call(b0, b2)),
                  make_call(b0, b3),
              }))),
      matches(block::make({
          make_call(b0, b1),
          make_call(b0, b3),
          make_loop_x(make_crop_x(b2, 0, make_call(b0, b2))),
      })));
  // A call in the middle of the loop does not depend on the loop, but does depend on the first call.
  ASSERT_THAT(simplify(make_loop_x(block::make({
                  make_crop_x(b1, 0, make_call(b0, b1)),
                  make_call(b1, b2),
                  make_crop_x(b3, 0, make_call(b0, b3)),
              }))),
      matches(make_loop_x(block::make({
          make_crop_x(b1, 0, make_call(b0, b1)),
          make_call(b1, b2),
          make_crop_x(b3, 0, make_call(b0, b3)),
      }))));
  // A call in the middle of the loop does not depend on the loop, but does depend on the first call, and we know that
  // the first call doesn't write a folded buffer.
  ASSERT_THAT(simplify(allocate::make(b1, memory_type::heap, 1, {{{0, 10}, 1, dim::unfolded}},
                  make_loop_x(block::make({
                      make_crop_x(b1, 0, make_call(b0, b1)),
                      make_call(b1, b2),
                      make_crop_x(b3, 0, make_call(b0, b3)),
                  })))),
      matches(block::make({
          allocate::make(b1, memory_type::heap, 1, {{{0, 10}, 1, expr()}},
              block::make({
                  make_call(b0, b1),
                  make_call(b1, b2),
              })),
          make_loop_x(make_crop_x(b3, 0, make_call(b0, b3))),
      })));
  // A call at the end of the loop does not depend on the loop, but each call depends on the previous, and the first
  // call writes a folded buffer.
  ASSERT_THAT(simplify(allocate::make(b1, memory_type::heap, 1, {{{0, 10}, 1, dim::unfolded}},
                  make_loop_x(block::make({
                      make_crop_x(b1, 0, make_call(b0, b1)),
                      make_crop_x(b2, 0, make_call(b1, b2)),
                      make_call(b2, b3),
                  })))),
      matches(allocate::make(b1, memory_type::heap, 1, {{{0, 10}, 1, expr()}},
          make_loop_x(block::make({
              make_crop_x(b1, 0, make_call(b0, b1)),
              make_crop_x(b2, 0, make_call(b1, b2)),
              make_call(b2, b3),
          })))));
  // Same as above, but with another loop invariant stmt that does get lifted.
  ASSERT_THAT(simplify(allocate::make(b1, memory_type::heap, 1, {{{0, 10}, 1, dim::unfolded}},
                  make_loop_x(block::make({
                      make_crop_x(b1, 0, make_call(b0, b1)),
                      make_crop_x(b2, 0, make_call(b1, b2)),
                      make_call(b0, b4),
                      make_call(b2, b3),
                  })))),
      matches(block::make({
          make_call(b0, b4),
          allocate::make(b1, memory_type::heap, 1, {{{0, 10}, 1, expr()}},
              make_loop_x(block::make({
                  make_crop_x(b1, 0, make_call(b0, b1)),
                  make_crop_x(b2, 0, make_call(b1, b2)),
                  make_call(b2, b3),
              }))),
      })));
  // A call at the end of the loop that is loop invariant.
  ASSERT_THAT(simplify(make_loop_x(block::make({
                  make_crop_x(b1, 0, make_call(b0, b1)),
                  make_crop_x(b2, 0, make_call(b1, b2)),
                  make_call(b0, b3),
              }))),
      matches(block::make({
          make_call(b0, b3),
          make_loop_x(block::make({
              make_crop_x(b1, 0, make_call(b0, b1)),
              make_crop_x(b2, 0, make_call(b1, b2)),
          })),
      })));
  // A nested loop.
  ASSERT_THAT(simplify(make_loop_y(make_crop_y(b2, 1,
                  make_loop_x(block::make({
                      make_call(b0, b1),
                      make_crop_x(b2, 0, make_call(b0, b2)),
                  }))))),
      matches(block::make({
          make_call(b0, b1),
          make_loop_y(make_crop_y(b2, 1, make_loop_x(make_crop_x(b2, 0, make_call(b0, b2))))),
      })));
}

TEST(simplify, bounds) {
  ASSERT_THAT(simplify(min(x, y), {{x, {y, z}}}), matches(y));
  ASSERT_THAT(simplify(max(x, y), {{x, {y, z}}}), matches(x));
  ASSERT_THAT(simplify(min(x, z), {{x, {y, z}}}), matches(x));
  ASSERT_THAT(simplify(max(x, z), {{x, {y, z}}}), matches(z));
  ASSERT_THAT(simplify(min(x + 1, y), {{x, {y, z}}}), matches(y));
  ASSERT_THAT(simplify(min(x, y - 1), {{x, {y, z}}}), matches(y + -1));
  ASSERT_THAT(simplify(max(x + 2, y), {{x, {y, z}}}), matches(x + 2));
  ASSERT_THAT(simplify(max(x, y - 2), {{x, {y, z}}}), matches(x));
  ASSERT_THAT(simplify(min(x, y), {{x, {y + 1, z}}}), matches(y));
  ASSERT_THAT(simplify(min(x, y), {{x, {y + abs(w), z}}}), matches(y));

  ASSERT_THAT(simplify(expr(x) == y, {{x, {y, y}}}), matches(true));

  ASSERT_THAT(simplify(loop::make(x, loop::serial, bounds(y - 2, z), 2, check::make(y - 2 <= x))), matches(stmt()));
  ASSERT_THAT(simplify(loop::make(x, loop::serial, min_extent(x, z), z, check::make(y))), matches(check::make(y)));

  // Tricky case because want to use the bounds of x but the value of y.
  symbol_map<interval_expr> xy_bounds = {{x, {0, y}}, {y, {z, w}}};
  ASSERT_THAT(simplify(min(x, y + 1), xy_bounds), matches(x));
}

TEST(simplify, buffer_bounds) {
  auto decl_bounds = [](var buf, std::vector<interval_expr> bounds, stmt body) {
    std::vector<dim_expr> dims;
    for (auto i : bounds) {
      dims.push_back({i});
    }
    return allocate::make(buf, memory_type::heap, 1, dims, body);
  };
  auto use_buffer = [](var b) { return call_stmt::make(nullptr, {}, {b}, {}); };
  auto use_buffers = [](std::vector<var> bs) { return call_stmt::make(nullptr, {}, std::move(bs), {}); };
  ASSERT_THAT(simplify(decl_bounds(b0, {buffer_bounds(b1, 0)},
                  crop_dim::make(b2, b0, 0, buffer_bounds(b1, 0) & bounds(x, y), use_buffer(b2)))),
      matches(decl_bounds(b0, {{buffer_bounds(b1, 0)}}, crop_dim::make(b2, b0, 0, bounds(x, y), use_buffer(b2)))));

  ASSERT_THAT(simplify(decl_bounds(x, {bounds(2, 3)}, check::make(buffer_min(x, 0) == 2))), matches(stmt()));
  ASSERT_THAT(simplify(decl_bounds(
                  x, {bounds(2, 3)}, crop_dim::make(x, x, 0, bounds(1, 4), check::make(buffer_min(x, 0) == 2)))),
      matches(stmt()));
  ASSERT_THAT(simplify(decl_bounds(x, {{bounds(y, z)}},
                  crop_dim::make(x, x, 0, bounds(y - 1, z + 1), check::make(buffer_min(x, 0) == y && buffer_at(x))))),
      matches(decl_bounds(x, {{bounds(y, z)}}, check::make(buffer_at(x)))));
  ASSERT_THAT(simplify(decl_bounds(x, {{buffer_bounds(b0, 0) + 2}},
                  crop_dim::make(x, x, 0, bounds(expr(), min(z, buffer_max(b0, 0)) + 2), use_buffer(x)))),
      matches(
          decl_bounds(x, {{buffer_bounds(b0, 0) + 2}}, crop_dim::make(x, x, 0, bounds(expr(), z + 2), use_buffer(x)))));
  ASSERT_THAT(simplify(decl_bounds(x, {{buffer_bounds(b0, 0) + 2}},
                  crop_dim::make(x, x, 0, bounds(expr(), max(z, buffer_max(b0, 0)) + 2), use_buffer(x)))),
      matches(decl_bounds(x, {{buffer_bounds(b0, 0) + 2}}, use_buffer(x))));

  ASSERT_THAT(
      simplify(decl_bounds(b0, {{x, y}}, crop_dim::make(b1, b0, 0, bounds(max(x, w), min(y, z)), use_buffer(b1)))),
      matches(decl_bounds(b0, {{x, y}}, crop_dim::make(b1, b0, 0, bounds(w, z), use_buffer(b1)))));
  ASSERT_THAT(simplify(decl_bounds(x, {{x, y}}, crop_dim::make(x, x, 0, bounds(min(x, w), max(y, z)), use_buffer(x)))),
      matches(decl_bounds(x, {{x, y}}, use_buffer(x))));

  ASSERT_THAT(simplify(decl_bounds(b0, {{0, x + -1}},
                  decl_bounds(b1, {{0, x + -1}},
                      crop_dim::make(b2, b0, 0, {expr(), buffer_max(b1, 0)},
                          crop_dim::make(b3, b0, 0, {expr(), buffer_max(b2, 0)}, use_buffers({b1, b3})))))),
      matches(decl_bounds(b0, {{0, x + -1}}, decl_bounds(b1, {{0, x + -1}}, use_buffers({b1, b0})))));

  ASSERT_THAT(simplify(let_stmt::make(x, select(1 < y, y, max(w, 1)),
                  decl_bounds(b0, {{0, x + -1}},
                      decl_bounds(b1, {{0, x + -1}},
                          crop_dim::make(b2, b0, 0, {expr(), buffer_max(b1, 0)},
<<<<<<< HEAD
                              crop_dim::make(b3, b0, 0, {expr(), buffer_max(b2, 0)}, use_buffers({b1, b3}))))))),
=======
                              crop_dim::make(b3, b0, 0, {expr(), buffer_max(b2, 0)},
                                  use_buffers({b1, b3}))))))),
>>>>>>> 722a7cba
      matches(let_stmt::make(x, select(1 < y, y, max(w, 1)),
          decl_bounds(b0, {{0, x + -1}}, decl_bounds(b1, {{0, x + -1}}, use_buffers({b1, b0}))))));
}

TEST(simplify, crop_not_needed) {
  ASSERT_THAT(simplify(crop_dim::make(b0, b0, 1, {x, y}, check::make(b0))), matches(check::make(b0)));
  ASSERT_THAT(simplify(crop_dim::make(b1, b0, 1, {y, z}, check::make(b1))), matches(check::make(b0)));
  ASSERT_THAT(simplify(crop_dim::make(b1, b0, 1, {y, z}, check::make(b0))), matches(check::make(b0)));
}

TEST(simplify, clone) {
  ASSERT_THAT(simplify(clone_buffer::make(b1, b0, check::make(b0))), matches(check::make(b0)));
  ASSERT_THAT(simplify(clone_buffer::make(b1, b0, check::make(b1))), matches(check::make(b0)));
  ASSERT_THAT(simplify(clone_buffer::make(b1, b0, check::make(b0 && b1))), matches(check::make(b0)));
  ASSERT_THAT(
      simplify(clone_buffer::make(b1, b0, clone_buffer::make(b2, b1, check::make(b2)))), matches(check::make(b0)));
  ASSERT_THAT(simplify(clone_buffer::make(b1, b0, clone_buffer::make(b2, b1, check::make(b0 && b2)))),
      matches(check::make(b0)));

  ASSERT_THAT(
      simplify(clone_buffer::make(b1, b0, transpose::make(b2, b1, {1, 0}, call_stmt::make(nullptr, {}, {b0, b2}, {})))),
      matches(transpose::make(b2, b0, {1, 0}, call_stmt::make(nullptr, {}, {b0, b2}, {}))));

  // Clone should be substituted.
  ASSERT_THAT(
      simplify(clone_buffer::make(y, x, crop_dim::make(z, y, 0, {0, 0}, call_stmt::make(nullptr, {w}, {z}, {})))),
      matches(crop_dim::make(z, x, 0, {0, 0}, call_stmt::make(nullptr, {w}, {z}, {}))));

  ASSERT_THAT(simplify(crop_dim::make(x, u, 1, point(10),
                  clone_buffer::make(y, x,
                      make_buffer::make(z, buffer_at(w), buffer_elem_size(w), {buffer_dim(y, 0), buffer_dim(y, 1)},
                          call_stmt::make(nullptr, {}, {x, z}, {}))))),
      matches(crop_dim::make(x, u, 1, point(10),
          make_buffer::make(z, buffer_at(w), buffer_elem_size(w),
              {buffer_dim(u, 0), {buffer_bounds(x, 1), buffer_stride(u, 1), buffer_fold_factor(u, 1)}},
              call_stmt::make(nullptr, {}, {x, z}, {})))));
}

TEST(simplify, allocate) {
  // Pull statements that don't use the buffer out of allocate nodes.
  ASSERT_THAT(simplify(allocate::make(x, memory_type::heap, 1, {{bounds(2, 3), 4, 5}},
                  block::make({check::make(y), check::make(buffer_at(x)), check::make(z)}))),
      matches(block::make(
          {check::make(y), allocate::make(x, memory_type::heap, 1, {{bounds(2, 3), 4, 5}}, check::make(buffer_at(x))),
              check::make(z)})));

  // Make sure clone_buffer doesn't hide uses of buffers or bounds.
  ASSERT_THAT(simplify(allocate::make(x, memory_type::heap, 1, {{bounds(2, 3), 4, 5}},
                  block::make({check::make(y), clone_buffer::make(w, x, check::make(buffer_at(w))), check::make(z)}))),
      matches(block::make(
          {check::make(y), allocate::make(x, memory_type::heap, 1, {{bounds(2, 3), 4, 5}}, check::make(buffer_at(x))),
              check::make(z)})));
}

TEST(simplify, crop) {
  stmt body = call_stmt::make(nullptr, {}, {b2}, {});
  ASSERT_THAT(simplify(crop_dim::make(b1, b0, 0, {x, y}, crop_dim::make(b2, b1, 0, {z, w}, body))),
      matches(crop_dim::make(b2, b0, 0, {max(x, z), min(y, w)}, body)));
  ASSERT_THAT(simplify(crop_dim::make(b1, b0, 0, {x, y}, crop_dim::make(b2, b1, 1, {z, w}, body))),
      matches(crop_buffer::make(b2, b0, {{x, y}, {z, w}}, body)));
  ASSERT_THAT(simplify(crop_dim::make(b1, b0, 0, {x, y}, crop_dim::make(b2, b1, 2, {z, w}, body))),
      matches(crop_buffer::make(b2, b0, {{x, y}, {}, {z, w}}, body)));
  ASSERT_THAT(simplify(crop_dim::make(b1, b0, 0, {x, y}, crop_dim::make(b2, b1, 2, {z, w}, body))),
      matches(crop_buffer::make(b2, b0, {{x, y}, {}, {z, w}}, body)));

  ASSERT_THAT(simplify(crop_buffer::make(b1, b0, {{x, y}}, crop_buffer::make(b2, b1, {{z, w}}, body))),
      matches(crop_dim::make(b2, b0, 0, {max(x, z), min(y, w)}, body)));
  ASSERT_THAT(simplify(crop_buffer::make(b1, b0, {{x, y}}, crop_buffer::make(b2, b1, {{z, w}, {u, v}}, body))),
      matches(crop_buffer::make(b2, b0, {{max(x, z), min(y, w)}, {u, v}}, body)));
  ASSERT_THAT(simplify(crop_buffer::make(b1, b0, {{z, w}, {u, v}}, crop_buffer::make(b2, b1, {{x, y}}, body))),
      matches(crop_buffer::make(b2, b0, {{max(z, x), min(w, y)}, {u, v}}, body)));
  ASSERT_THAT(
      simplify(crop_buffer::make(b1, b0, {{x, y}, {z, w}}, crop_buffer::make(b2, b1, {{}, {z, w}, {u, v}}, body))),
      matches(crop_buffer::make(b2, b0, {{x, y}, {z, w}, {u, v}}, body)));
}

TEST(simplify, make_buffer) {
  stmt body = call_stmt::make(nullptr, {}, {b1}, {});
  auto make_slice = [body](var sym, var src, std::vector<expr> at, std::vector<dim_expr> dims) {
    for (int i = static_cast<int>(at.size()) - 1; i >= 0; --i) {
      if (at[i].defined()) {
        dims.erase(dims.begin() + i);
      }
    }
    return make_buffer::make(sym, buffer_at(src, at), buffer_elem_size(src), dims, body);
  };

  auto make_crop = [body](var sym, var src, std::vector<expr> at, std::vector<interval_expr> bounds,
                       std::vector<dim_expr> dims) {
    for (int d = 0; d < static_cast<int>(bounds.size()); ++d) {
      if (bounds[d].min.defined()) dims[d].bounds.min = bounds[d].min;
      if (bounds[d].max.defined()) dims[d].bounds.max = bounds[d].max;
    }
    return make_buffer::make(sym, buffer_at(src, at), buffer_elem_size(src), dims, body);
  };

  // Slices
  ASSERT_THAT(simplify(make_slice(b1, b0, {}, buffer_dims(b0, 0))), matches(transpose::make_truncate(b1, b0, 0, body)));
  ASSERT_THAT(simplify(make_slice(b1, b0, {}, buffer_dims(b0, 1))), matches(transpose::make_truncate(b1, b0, 1, body)));
  ASSERT_THAT(simplify(make_slice(b1, b0, {}, buffer_dims(b0, 3))), matches(transpose::make_truncate(b1, b0, 3, body)));
  ASSERT_THAT(simplify(make_slice(b1, b0, {x}, buffer_dims(b0, 1))),
      matches(slice_dim::make(b1, b0, 0, x, transpose::make_truncate(b1, b1, 0, body))));
  ASSERT_THAT(simplify(make_slice(b1, b0, {x}, buffer_dims(b0, 2))),
      matches(slice_dim::make(b1, b0, 0, x, transpose::make_truncate(b1, b1, 1, body))));
  ASSERT_THAT(simplify(make_slice(b1, b0, {x, y}, buffer_dims(b0, 2))),
      matches(slice_buffer::make(b1, b0, {x, y}, transpose::make_truncate(b1, b1, 0, body))));
  ASSERT_THAT(simplify(make_slice(b1, b0, {expr(), y}, buffer_dims(b0, 2))),
      matches(slice_dim::make(b1, b0, 1, y, transpose::make_truncate(b1, b1, 1, body))));
  ASSERT_THAT(simplify(make_slice(b1, b0, {expr(), y}, buffer_dims(b0, 3))),
      matches(slice_dim::make(b1, b0, 1, y, transpose::make_truncate(b1, b1, 2, body))));

  // Not slices
  ASSERT_THAT(
      simplify(make_slice(b1, b0, {}, buffer_dims(b1, 1))), matches(make_slice(b1, b0, {}, buffer_dims(b1, 1))));
  ASSERT_THAT(simplify(make_crop(b1, b0, {}, {buffer_bounds(b0, 0)}, buffer_dims(b1, 1))),
      matches(make_crop(b1, b0, {}, {buffer_bounds(b0, 0)}, buffer_dims(b1, 1))));

  // Crops
  ASSERT_THAT(
      simplify(make_crop(b1, b0, {}, {}, buffer_dims(b0, 0))), matches(transpose::make_truncate(b1, b0, 0, body)));
  ASSERT_THAT(
      simplify(make_crop(b1, b0, {}, {}, buffer_dims(b0, 1))), matches(transpose::make_truncate(b1, b0, 1, body)));
  ASSERT_THAT(simplify(make_crop(b1, b0, {x}, {{x, y}}, buffer_dims(b0, 1))),
      matches(crop_dim::make(b1, b0, 0, {x, y}, transpose::make_truncate(b1, b1, 1, body))));
  ASSERT_THAT(simplify(make_crop(b1, b0, {x}, {{x, y}}, buffer_dims(b0, 2))),
      matches(crop_dim::make(b1, b0, 0, {x, y}, transpose::make_truncate(b1, b1, 2, body))));
  ASSERT_THAT(simplify(make_crop(b1, b0, {x, z}, {{x, y}, {z, w}}, buffer_dims(b0, 2))),
      matches(crop_buffer::make(b1, b0, {{x, y}, {z, w}}, transpose::make_truncate(b1, b1, 2, body))));
  ASSERT_THAT(simplify(make_crop(b1, b0, {expr(), z}, {{expr(), expr()}, {z, w}}, buffer_dims(b0, 2))),
      matches(crop_dim::make(b1, b0, 1, {z, w}, transpose::make_truncate(b1, b1, 2, body))));
  ASSERT_THAT(simplify(make_crop(b1, b0, {expr(), z}, {{expr(), expr()}, {z, w}}, buffer_dims(b0, 3))),
      matches(crop_dim::make(b1, b0, 1, {z, w}, transpose::make_truncate(b1, b1, 3, body))));
  ASSERT_THAT(simplify(make_crop(b1, b0, {expr(), z}, {{expr(), expr()}, {z, w}}, buffer_dims(b0, 3))),
      matches(crop_dim::make(b1, b0, 1, {z, w}, transpose::make_truncate(b1, b1, 3, body))));

  // Not crops
  ASSERT_THAT(simplify(make_crop(b1, b0, {}, {{x, y}}, buffer_dims(b0, 1))),
      matches(make_crop(b1, b0, {}, {{x, y}}, buffer_dims(b0, 1))));
  ASSERT_THAT(simplify(make_crop(b1, b0, {y}, {{x, y}}, buffer_dims(b0, 1))),
      matches(make_crop(b1, b0, {y}, {{x, y}}, buffer_dims(b0, 1))));

  // Transpose
  ASSERT_THAT(simplify(make_buffer::make(b1, buffer_at(b0), buffer_elem_size(b0), {buffer_dim(b0, 2)}, body)),
      matches(transpose::make(b1, b0, {2}, body)));
  ASSERT_THAT(simplify(make_buffer::make(
                  b1, buffer_at(b0), buffer_elem_size(b0), {buffer_dim(b0, 0), buffer_dim(b0, 2)}, body)),
      matches(transpose::make(b1, b0, {0, 2}, body)));

  ASSERT_THAT(
      simplify(allocate::make(b0, memory_type::heap, 4, {{{0, 10}, {}, {}}, {{0, 20}, {}, {}}, {{0, 30}, {}, {}}},
          make_buffer::make(b1, buffer_at(b0), buffer_elem_size(b0),
              {{{0, 10}, buffer_stride(b0, 0), {}}, {{0, 20}, buffer_stride(b0, 1), {}}},
              call_stmt::make(nullptr, {}, {b0, b1}, {})))),
      matches(allocate::make(b0, memory_type::heap, 4, {{{0, 10}, {}, {}}, {{0, 20}, {}, {}}, {{0, 30}, {}, {}}},
          transpose::make(b1, b0, {0, 1}, call_stmt::make(nullptr, {}, {b0, b1}, {})))));

  ASSERT_THAT(simplify(transpose::make(b1, b2, {1, 0},
                  make_buffer::make(b0, buffer_at(b1), buffer_elem_size(b1), {{{0, 10}, 2}},
                      call_stmt::make(nullptr, {}, {b0}, {})))),
      matches(make_buffer::make(
          b0, buffer_at(b2), buffer_elem_size(b2), {{{0, 10}, 2}}, call_stmt::make(nullptr, {}, {b0}, {}))));

  // The same buffer
  ASSERT_THAT(simplify(allocate::make(b0, memory_type::heap, 4, {{{0, 255}, {}, {}}, {{0, 0}, {}, {}}},
                  make_buffer::make(b1, buffer_at(b0), buffer_elem_size(b0), {buffer_dim(b0, 0), buffer_dim(b0, 1)},
                      call_stmt::make(nullptr, {}, {b1}, {})))),
      matches(allocate::make(
          b0, memory_type::heap, 4, {{{0, 255}, {}, {}}, {{0, 0}, {}, {}}}, call_stmt::make(nullptr, {}, {b0}, {}))));
  ASSERT_THAT(simplify(allocate::make(b0, memory_type::heap, 4, {{{0, 255}, {}, {}}, {{0, 0}, {}, {}}},
                  make_buffer::make(b1, buffer_at(b0), buffer_elem_size(b0), {buffer_dim(b0, 0), buffer_dim(b0, 1)},
                      call_stmt::make(nullptr, {}, {b1}, {})))),
      matches(allocate::make(
          b0, memory_type::heap, 4, {{{0, 255}, {}, {}}, {{0, 0}, {}, {}}}, call_stmt::make(nullptr, {}, {b0}, {}))));
  ASSERT_THAT(simplify(allocate::make(b0, memory_type::heap, 4, {{{0, 255}, {}, {}}, {{0, 0}, {}, {}}},
                  make_buffer::make(b1, buffer_at(b0), buffer_elem_size(b0), {buffer_dim(b0, 0), {{0, 0}, 0, {}}},
                      call_stmt::make(nullptr, {}, {b1}, {})))),
      matches(allocate::make(
          b0, memory_type::heap, 4, {{{0, 255}, {}, {}}, {{0, 0}, {}, {}}}, call_stmt::make(nullptr, {}, {b0}, {}))));
  ASSERT_THAT(
      simplify(allocate::make(b0, memory_type::heap, 4, {{{0, 255}, {}, {}}, {{0, 0}, {}, {}}, {{0, 0}, {}, {}}},
          make_buffer::make(b1, buffer_at(b0), buffer_elem_size(b0),
              {buffer_dim(b0, 0), {{0, 0}, 0, {}}, {{0, 0}, 0, {}}}, call_stmt::make(nullptr, {}, {b1}, {})))),
      matches(allocate::make(b0, memory_type::heap, 4, {{{0, 255}, {}, {}}, {{0, 0}, {}, {}}, {{0, 0}, {}, {}}},
          call_stmt::make(nullptr, {}, {b0}, {}))));
}

TEST(simplify, transpose) {
  ASSERT_THAT(simplify(transpose::make(
                  b1, b0, {2, 1, 0}, transpose::make(b2, b1, {2, 1, 0}, call_stmt::make(nullptr, {}, {b2}, {})))),
      matches(transpose::make(b2, b0, {0, 1, 2}, call_stmt::make(nullptr, {}, {b2}, {}))));
  ASSERT_THAT(simplify(transpose::make(
                  b1, b0, {3, 2, 1}, transpose::make(b2, b1, {1, 0}, call_stmt::make(nullptr, {}, {b2}, {})))),
      matches(transpose::make(b2, b0, {2, 3}, call_stmt::make(nullptr, {}, {b2}, {}))));

  ASSERT_THAT(simplify(crop_buffer::make(b1, b0, {{x, y}, {z, w}},
                  transpose::make_truncate(b2, b1, 3, call_stmt::make(nullptr, {}, {b2}, {})))),
      matches(crop_buffer::make(
          b1, b0, {{x, y}, {z, w}}, transpose::make_truncate(b2, b1, 3, call_stmt::make(nullptr, {}, {b2}, {})))));

  ASSERT_THAT(simplify(crop_buffer::make(
                  b1, b0, {{x, y}, {z, w}}, transpose::make(b2, b1, {1, 0}, check::make(buffer_max(b2, 0) <= w)))),
      matches(stmt()));
  ASSERT_THAT(simplify(crop_buffer::make(
                  b1, b0, {{x, y}, {z, w}}, transpose::make(b2, b1, {1, 0}, check::make(buffer_max(b2, 1) <= w)))),
      matches(crop_buffer::make(
          b1, b0, {{x, y}, {z, w}}, transpose::make(b2, b1, {1, 0}, check::make(buffer_max(b2, 1) <= w)))));
}

TEST(simplify, knowledge) {
  ASSERT_THAT(simplify(block::make({check::make(x == 3), check::make(x == 3)})), matches(check::make(x == 3)));
  ASSERT_THAT(simplify(block::make({check::make(x < 3), check::make(x < 4)})), matches(check::make(x < 3)));
  ASSERT_THAT(simplify(block::make({
                  check::make(buffer_min(b0, 0) == 0),
                  check::make(buffer_max(b0, 1) == 10),
                  check::make(buffer_min(b0, 2) == x + 1),
                  crop_buffer::make(b1, b0, {{0, 1}, {0, 20}, {x, 3}}, call_stmt::make(nullptr, {}, {b1}, {})),
              })),
      matches(block::make({
          check::make(buffer_min(b0, 0) == 0),
          check::make(buffer_max(b0, 1) == 10),
          check::make(buffer_min(b0, 2) == x + 1),
          crop_buffer::make(b1, b0, {{expr(), 1}, {0, expr()}, {expr(), 3}}, call_stmt::make(nullptr, {}, {b1}, {})),
      })));

  ASSERT_THAT(simplify(let_stmt::make(x, max((buffer_max(b1, 0) + 1) * (buffer_max(b1, 1) + 1), 10) / 10,
                  make_buffer::make(b0, expr(), expr(), {{{0, max(abs(x), 1) - 1}}},
                      check::make(buffer_max(b0, 0) <= ((buffer_max(b0, 0) + 16) / 16) * 16 - 1)))),
      matches(stmt()));
}

TEST(simplify, bounds_of) {
  // Test bounds_of by testing expressions of up to two operands, and setting the
  // bounds of the two operands to all possible cases of overlap. This approach
  // to testing should be great at finding cases where bounds are incorrectly tight,
  // but this test doesn't cover regressions that relax the bounds produced.
  int scale = 3;
  expr exprs[] = {
      x + y,
      x - y,
      x * y,
      x / y,
      x % y,
      slinky::min(x, y),
      slinky::max(x, y),
      x < y,
      x <= y,
      x == y,
      x != y,
      !(x < y),
      x < y && x != y,
      x < y || x == y,
      abs(x),
  };

  for (const expr& e : exprs) {
    for (int x_min_sign : {-2, -1, 0, 1, 2}) {
      for (int x_max_sign : {-2, -1, 0, 1, 2}) {
        if (x_max_sign < x_min_sign) continue;
        int x_min = x_min_sign * scale;
        int x_max = x_max_sign * scale;
        for (int y_min_sign : {-2, -1, 0, 1, 2}) {
          for (int y_max_sign : {-2, -1, 0, 1, 2}) {
            if (y_max_sign < y_min_sign) continue;
            int y_min = y_min_sign * scale;
            int y_max = y_max_sign * scale;

            symbol_map<interval_expr> bounds;
            bounds[x] = slinky::bounds(x_min, x_max);
            bounds[y] = slinky::bounds(y_min, y_max);

            interval_expr bounds_e = bounds_of(e, bounds);

            // These bounds should be fully simplified (constants in this case).
            ASSERT_TRUE(as_constant(bounds_e.min));
            ASSERT_TRUE(as_constant(bounds_e.max));

            eval_context ctx;
            for (int y_val = y_min; y_val <= y_max; ++y_val) {
              for (int x_val = x_min; x_val <= x_max; ++x_val) {
                ctx[x] = x_val;
                ctx[y] = y_val;

                index_t result = evaluate(e, ctx);
                index_t min = evaluate(bounds_e.min);
                index_t max = evaluate(bounds_e.max);

                if (result < min || result > max) {
                  std::cerr << "bounds_of failure: " << e << " -> " << bounds_e << std::endl;
                  std::cerr << result << " not in [" << min << ", " << max << "]" << std::endl;
                  std::cerr << "ctx: " << std::endl;
                  dump_context_for_expr(std::cerr, ctx, e, &symbols);
                  std::cerr << std::endl;
                  std::cerr << "bounds: " << std::endl;
                  dump_symbol_map(std::cerr, bounds);
                  std::cerr << std::endl;
                  std::abort();
                }
              }
            }
          }
        }
      }
    }
  }
}

TEST(simplify, constant_lower_bound) {
  ASSERT_THAT(constant_lower_bound(min(x, 0) < 0), matches(0));
  ASSERT_THAT(constant_lower_bound(min(x, 0) * 256 < 0), matches(0));
  ASSERT_THAT(constant_lower_bound(max(x, 0) < 0), matches(0));
  ASSERT_THAT(constant_lower_bound(max(x, 0) * 256 < 0), matches(0));
}

TEST(simplify, constant_upper_bound) {
  ASSERT_THAT(constant_upper_bound(min(x, 4)), matches(4));
  ASSERT_THAT(constant_upper_bound(max(x, 4)), matches(max(x, 4)));
  ASSERT_THAT(constant_upper_bound(x - min(y, 4)), matches(x - min(y, 4)));
  ASSERT_THAT(constant_upper_bound(x - max(y, 4)), matches(x - 4));
  ASSERT_THAT(constant_upper_bound(x * 3), matches(x * 3));
  ASSERT_THAT(constant_upper_bound(min(x, 4) * 2), matches(8));
  ASSERT_THAT(constant_upper_bound(min(x, 4) * -2), matches(min(x, 4) * -2));
  ASSERT_THAT(constant_upper_bound(max(x, 4) * -2), matches(-8));
  ASSERT_THAT(constant_upper_bound(min(x, 4) / 2), matches(2));
  ASSERT_THAT(constant_upper_bound(max(x, 4) / 2), matches(max(x, 4) / 2));
  ASSERT_THAT(constant_upper_bound(min(x, 4) / -2), matches(min(x, 4) / -2));
  ASSERT_THAT(constant_upper_bound(max(x, 4) / -2), matches(-2));
  ASSERT_THAT(constant_upper_bound(select(x, 3, 1)), matches(3));

  ASSERT_THAT(constant_upper_bound(min(x, 0) < 0), matches(1));
  ASSERT_THAT(constant_upper_bound(min(x, 0) * 256 < 0), matches(1));
  ASSERT_THAT(constant_upper_bound(max(x, 0) < 0), matches(0));
  ASSERT_THAT(constant_upper_bound(max(x, 0) * 256 < 0), matches(0));
}

TEST(simplify, modulus_remainder) {
  ASSERT_THAT(simplify((x + 15) / 16), matches((x + 15) / 16));
  ASSERT_THAT(simplify((x + 15) / 16, {}, {{x, {16, 0}}}), matches(x / 16));
  ASSERT_THAT(simplify((x + 15) / 16, {}, {{x, {16, 1}}}), matches(x / 16 + 1));
  ASSERT_THAT(simplify((x + 15) / 16, {}, {{x, {32, 0}}}), matches(x / 16));
  ASSERT_THAT(simplify((x + 15) / 16, {}, {{x, {32, 1}}}), matches(x / 16 + 1));
  ASSERT_THAT(simplify((x + 15) / 16, {}, {{x, {32, 2}}}), matches(x / 16 + 1));
  ASSERT_THAT(simplify((x + 15) / 16, {}, {{x, {8, 0}}}), matches((x + 15) / 16));
}

TEST(simplify, fuzz) {
  gtest_seeded_mt19937 rng;
  expr_generator<gtest_seeded_mt19937> gen(rng, 4);

  constexpr int tests = 10000;
  constexpr int checks = 10;

  eval_context ctx;

  for (int i = 0; i < tests; ++i) {
    expr test = gen.random_expr(2);
    expr simplified = simplify(test);

    // Also test bounds_of and constant_lower/upper_bound.
    interval_expr bounds = bounds_of(test, gen.var_bounds());
    expr lower_bound = constant_lower_bound(test);
    expr upper_bound = constant_upper_bound(test);

    for (int j = 0; j < checks; ++j) {
      gen.init_context(ctx);

      index_t eval_test = evaluate(test, ctx);
      index_t eval_simplified = evaluate(simplified, ctx);
      if (eval_test != eval_simplified) {
        std::cerr << "simplify failure: " << std::endl;
        print(std::cerr, test, &symbols);
        std::cerr << " -> " << eval_test << std::endl;
        print(std::cerr, simplified, &symbols);
        std::cerr << " -> " << eval_simplified << std::endl;
        dump_context_for_expr(std::cerr, ctx, test, &symbols);
        ASSERT_EQ(eval_test, eval_simplified);
      } else {
        index_t min = !is_infinity(bounds.min) ? evaluate(bounds.min, ctx) : std::numeric_limits<index_t>::min();
        index_t max = !is_infinity(bounds.max) ? evaluate(bounds.max, ctx) : std::numeric_limits<index_t>::max();
        index_t constant_min =
            !is_infinity(lower_bound) ? evaluate(lower_bound, ctx) : std::numeric_limits<index_t>::min();
        index_t constant_max =
            !is_infinity(upper_bound) ? evaluate(upper_bound, ctx) : std::numeric_limits<index_t>::max();
        if (eval_test < min) {
          std::cerr << "bounds_of lower bound failure: " << std::endl;
          print(std::cerr, test, &symbols);
          std::cerr << " -> " << eval_test << std::endl;
          print(std::cerr, bounds.min, &symbols);
          std::cerr << " -> " << min << std::endl;
          dump_context_for_expr(std::cerr, ctx, test, &symbols);
          std::cerr << std::endl;
          ASSERT_LE(min, eval_test);
        }
        if (eval_test > max) {
          std::cerr << "bounds_of upper bound failure: " << std::endl;
          print(std::cerr, test, &symbols);
          std::cerr << " -> " << eval_test << std::endl;
          print(std::cerr, bounds.max, &symbols);
          std::cerr << " -> " << max << std::endl;
          dump_context_for_expr(std::cerr, ctx, test, &symbols);
          std::cerr << std::endl;
          ASSERT_LE(eval_test, max);
        }
        if (eval_test > constant_max) {
          std::cerr << "constant_upper_bound failure: " << std::endl;
          print(std::cerr, test, &symbols);
          std::cerr << " -> " << eval_test << std::endl;
          print(std::cerr, upper_bound, &symbols);
          std::cerr << " -> " << constant_max << std::endl;
          dump_context_for_expr(std::cerr, ctx, test, &symbols);
          std::cerr << std::endl;
          ASSERT_LE(eval_test, constant_max);
        }
        if (eval_test < constant_min) {
          std::cerr << "constant_lower_bound failure: " << std::endl;
          print(std::cerr, test, &symbols);
          std::cerr << " -> " << eval_test << std::endl;
          print(std::cerr, lower_bound, &symbols);
          std::cerr << " -> " << constant_min << std::endl;
          dump_context_for_expr(std::cerr, ctx, test, &symbols);
          std::cerr << std::endl;
          ASSERT_LE(constant_min, eval_test);
        }
      }
    }
  }
}

TEST(simplify, fuzz_correlated_bounds) {
  gtest_seeded_mt19937 rng;
  expr_generator<gtest_seeded_mt19937> gen(rng, 4);

  constexpr int tests = 1000;
  constexpr int checks = 10;

  eval_context ctx;

  for (int i = 0; i < tests; ++i) {
    index_t a = gen.random_constant(16);
    index_t b = gen.random_constant(16);
    index_t c = gen.random_constant(16);
    index_t d = euclidean_div(b * c, a);
    expr test = ((x + gen.random_constant()) / a) * b - ((x + gen.random_constant()) / c) * d;

    interval_expr bounds = bounds_of(test, gen.var_bounds());

    for (int j = 0; j < checks; ++j) {
      gen.init_context(ctx);
      index_t eval_test = evaluate(test, ctx);
      index_t min = !is_infinity(bounds.min) ? evaluate(bounds.min, ctx) : std::numeric_limits<index_t>::min();
      index_t max = !is_infinity(bounds.max) ? evaluate(bounds.max, ctx) : std::numeric_limits<index_t>::max();
      if (eval_test < min) {
        std::cerr << "bounds_of lower bound failure: " << std::endl;
        print(std::cerr, test, &symbols);
        std::cerr << " -> " << eval_test << std::endl;
        print(std::cerr, bounds.min, &symbols);
        std::cerr << " -> " << min << std::endl;
        dump_context_for_expr(std::cerr, ctx, test, &symbols);
        std::cerr << std::endl;
        ASSERT_LE(min, eval_test);
      }
      if (eval_test > max) {
        std::cerr << "bounds_of upper bound failure: " << std::endl;
        print(std::cerr, test, &symbols);
        std::cerr << " -> " << eval_test << std::endl;
        print(std::cerr, bounds.max, &symbols);
        std::cerr << " -> " << max << std::endl;
        dump_context_for_expr(std::cerr, ctx, test, &symbols);
        std::cerr << std::endl;
        ASSERT_LE(eval_test, max);
      }
    }
  }
}

}  // namespace slinky<|MERGE_RESOLUTION|>--- conflicted
+++ resolved
@@ -276,12 +276,6 @@
   auto make_crop_x = [](var out, var in, int dim, const stmt& body) {
     return crop_dim::make(out, in, dim, point(x), body);
   };
-<<<<<<< HEAD
-  auto make_crop_y = [](var out, var in, int dim, const stmt& body) {
-    return crop_dim::make(out, in, dim, point(y), body);
-  };
-=======
->>>>>>> 722a7cba
 
   ASSERT_THAT(simplify(make_crop_x(b1, b0, 0, block::make({make_call(b1), make_call(b0)}))),
       matches(block::make({make_crop_x(b1, b0, 0, make_call(b1)), make_call(b0)})));
@@ -293,12 +287,8 @@
           make_call(b0)})));
   ASSERT_THAT(
       simplify(make_crop_x(b1, b0, 0, block::make({make_call(b0), make_call(b1), make_call(b1), make_call(b0)}))),
-<<<<<<< HEAD
       matches(block::make(
           {make_call(b0), make_crop_x(b1, b0, 0, block::make({make_call(b1), make_call(b1)})), make_call(b0)})));
-=======
-      matches(block::make({make_call(b0), make_crop_x(b1, b0, 0, block::make({make_call(b1), make_call(b1)})), make_call(b0)})));
->>>>>>> 722a7cba
 }
 
 TEST(simplify, licm) {
@@ -490,12 +480,7 @@
                   decl_bounds(b0, {{0, x + -1}},
                       decl_bounds(b1, {{0, x + -1}},
                           crop_dim::make(b2, b0, 0, {expr(), buffer_max(b1, 0)},
-<<<<<<< HEAD
                               crop_dim::make(b3, b0, 0, {expr(), buffer_max(b2, 0)}, use_buffers({b1, b3}))))))),
-=======
-                              crop_dim::make(b3, b0, 0, {expr(), buffer_max(b2, 0)},
-                                  use_buffers({b1, b3}))))))),
->>>>>>> 722a7cba
       matches(let_stmt::make(x, select(1 < y, y, max(w, 1)),
           decl_bounds(b0, {{0, x + -1}}, decl_bounds(b1, {{0, x + -1}}, use_buffers({b1, b0}))))));
 }
