--- conflicted
+++ resolved
@@ -117,13 +117,11 @@
   ASSERT_THAT(simplify(min(select(x, y, z), select(x, w, z))), matches(select(x, min(y, w), z)));
   ASSERT_THAT(simplify((select(x, y, z) < select(x, y, w))), matches(select(x, 0, expr(z) < expr(w))));
 
-<<<<<<< HEAD
+  ASSERT_THAT(simplify(select(x == 1, y, select(x == 1, z, w))), matches(select(x == 1, y, w)));
+  ASSERT_THAT(simplify(select(x == 1, select(x == 1, y, z), w)), matches(select(x == 1, y, w)));
+
   ASSERT_THAT(simplify(min(y, z) <= y + 1), matches(true));
   ASSERT_THAT(simplify(min(x, y) - 1 <= min(x, y - 1)), matches(true));
-=======
-  ASSERT_THAT(simplify(select(x == 1, y, select(x == 1, z, w))), matches(select(x == 1, y, w)));
-  ASSERT_THAT(simplify(select(x == 1, select(x == 1, y, z), w)), matches(select(x == 1, y, w)));
->>>>>>> 080ac153
 }
 
 TEST(simplify, let) {
