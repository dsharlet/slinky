--- conflicted
+++ resolved
@@ -115,15 +115,9 @@
 
 TEST(simplify, let) {
   // lets that should be removed
-<<<<<<< HEAD
-  test_simplify(let::make(x, y, z), z);                      // Dead let
-  test_simplify(let::make(x, y, (x + 1) / x), (y + 1) / y);  // Trivial value, substitute
-  test_simplify(let::make(x, 10, x / x), 1);                 // Trivial value, substitute
-=======
   ASSERT_THAT(simplify(let::make(x, y, z)), matches(z));                      // Dead let
   ASSERT_THAT(simplify(let::make(x, y, (x + 1) / x)), matches((y + 1) / y));  // Trivial value, substitute
   ASSERT_THAT(simplify(let::make(x, 10, x / x)), matches(1));                 // Trivial value, substitute
->>>>>>> 7f5a99a3
 
   ASSERT_THAT(simplify(let_stmt::make(x, y, loop::make(z, loop::serial, bounds(0, 3), 1, check::make(x + z)))),
       matches(loop::make(z, loop::serial, bounds(0, 3), 1, check::make(y + z))));  // Trivial value, substitute
@@ -187,36 +181,6 @@
 }
 
 TEST(simplify, bounds) {
-<<<<<<< HEAD
-  test_simplify(loop::make(x, loop::serial, bounds(y - 2, z), 2, check::make(y - 2 <= x)), stmt());
-  test_simplify(loop::make(x, loop::serial, min_extent(x, z), z, check::make(y)), check::make(y));
-
-  test_simplify(
-      allocate::make(x, memory_type::heap, 1, {{bounds(2, 3), 4, 5}}, check::make(buffer_min(x, 0) == 2)), stmt());
-  test_simplify(allocate::make(x, memory_type::heap, 1, {{bounds(2, 3), 4, 5}},
-                    clone_buffer::make(y, x, check::make(buffer_min(y, 0) == 2))),
-      stmt());
-  test_simplify(allocate::make(x, memory_type::heap, 1, {{bounds(2, 3), 4, 5}},
-                    crop_dim::make(x, x, 0, bounds(1, 4), check::make(buffer_min(x, 0) == 2))),
-      stmt());
-  test_simplify(allocate::make(x, memory_type::heap, 1, {{bounds(y, z), 4, 5}},
-                    crop_dim::make(x, x, 0, bounds(y - 1, z + 1), check::make(buffer_min(x, 0) == 2))),
-      allocate::make(x, memory_type::heap, 1, {{bounds(y, z), 4, 5}}, check::make(y == 2)));
-
-  test_simplify(crop_dim::make(x, x, 1, {buffer_min(y, 1), buffer_max(y, 1)},
-                    crop_dim::make(y, y, 1, {1, 3}, check::make(buffer_min(x, 1) == buffer_min(y, 1)))),
-      check::make(max(1, buffer_min(y, 1)) == max(buffer_min(y, 1), buffer_min(x, 1))));
-}
-
-TEST(simplify, clone) {
-  // Clone is shadowed
-  test_simplify(clone_buffer::make(x, y, crop_dim::make(x, y, 0, {0, 0}, call_stmt::make(nullptr, {z}, {x}, {}))),
-      crop_dim::make(x, y, 0, {0, 0}, call_stmt::make(nullptr, {z}, {x}, {})));
-
-  // Clone should be substituted.
-  test_simplify(clone_buffer::make(x, y, crop_dim::make(x, x, 0, {0, 0}, call_stmt::make(nullptr, {z}, {x}, {}))),
-      crop_dim::make(x, y, 0, {0, 0}, call_stmt::make(nullptr, {z}, {x}, {})));
-=======
   ASSERT_THAT(simplify(loop::make(x, loop::serial, bounds(y - 2, z), 2, check::make(y - 2 <= x))), matches(stmt()));
   ASSERT_THAT(simplify(loop::make(x, loop::serial, min_extent(x, z), z, check::make(y))), matches(check::make(y)));
 
@@ -227,12 +191,27 @@
                   clone_buffer::make(y, x, check::make(buffer_min(y, 0) == 2)))),
       matches(stmt()));
   ASSERT_THAT(simplify(allocate::make(x, memory_type::heap, 1, {{bounds(2, 3), 4, 5}},
-                  crop_dim::make(x, 0, bounds(1, 4), check::make(buffer_min(x, 0) == 2)))),
+                  crop_dim::make(x, x, 0, bounds(1, 4), check::make(buffer_min(x, 0) == 2)))),
       matches(stmt()));
   ASSERT_THAT(simplify(allocate::make(x, memory_type::heap, 1, {{bounds(y, z), 4, 5}},
-                  crop_dim::make(x, 0, bounds(y - 1, z + 1), check::make(buffer_min(x, 0) == 2)))),
+                  crop_dim::make(x, x, 0, bounds(y - 1, z + 1), check::make(buffer_min(x, 0) == 2)))),
       matches(allocate::make(x, memory_type::heap, 1, {{bounds(y, z), 4, 5}}, check::make(y == 2))));
->>>>>>> 7f5a99a3
+
+  ASSERT_THAT(simplify(crop_dim::make(x, x, 1, {buffer_min(y, 1), buffer_max(y, 1)},
+                  crop_dim::make(y, y, 1, {1, 3}, check::make(buffer_min(x, 1) == buffer_min(y, 1))))),
+      matches(check::make(max(1, buffer_min(y, 1)) == max(buffer_min(y, 1), buffer_min(x, 1)))));
+}
+
+TEST(simplify, clone) {
+  // Clone is shadowed
+  ASSERT_THAT(
+      simplify(clone_buffer::make(x, y, crop_dim::make(x, y, 0, {0, 0}, call_stmt::make(nullptr, {z}, {x}, {})))),
+      matches(crop_dim::make(x, y, 0, {0, 0}, call_stmt::make(nullptr, {z}, {x}, {}))));
+
+  // Clone should be substituted.
+  ASSERT_THAT(
+      simplify(clone_buffer::make(x, y, crop_dim::make(x, x, 0, {0, 0}, call_stmt::make(nullptr, {z}, {x}, {})))),
+      matches(crop_dim::make(x, y, 0, {0, 0}, call_stmt::make(nullptr, {z}, {x}, {}))));
 }
 
 TEST(simplify, allocate) {
