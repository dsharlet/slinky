#include <gmock/gmock.h>
#include <gtest/gtest.h>

#include <cassert>

#include "base/test/seeded_test.h"
#include "builder/simplify.h"
#include "builder/substitute.h"
#include "runtime/buffer.h"
#include "runtime/evaluate.h"
#include "runtime/expr.h"
#include "runtime/print.h"

namespace slinky {

// Hackily get at this function in evaluate.cc that we don't want to put in the public API.
void dump_context_for_expr(
    std::ostream&, const symbol_map<index_t>&, const expr& = expr(), const node_context* symbols = nullptr);

namespace {

node_context symbols;

var x(symbols, "x");
var y(symbols, "y");
var z(symbols, "z");
var w(symbols, "w");
var b0(symbols, "b0");
var b1(symbols, "b1");
var b2(symbols, "b2");
var b3(symbols, "b3");

MATCHER_P(matches, x, "") { return match(arg, x); }

}  // namespace

template <typename T>
void dump_symbol_map(std::ostream& s, const symbol_map<T>& m) {
  for (std::size_t n = 0; n < m.size(); ++n) {
    const std::optional<T>& value = m[n];
    if (value) {
      s << "  " << symbols.name(var(n)) << " = " << *value << std::endl;
    }
  }
}

TEST(simplify, basic) {
  ASSERT_THAT(simplify(expr() == 1), matches(expr() == 1));
  ASSERT_THAT(simplify(expr(1) + 2), matches(3));
  ASSERT_THAT(simplify(expr(1) - 2), matches(-1));
  ASSERT_THAT(simplify(expr(1) < 2), matches(1));
  ASSERT_THAT(simplify(expr(1) > 2), matches(0));
  ASSERT_THAT(simplify(negative_infinity() + 3), matches(negative_infinity()));
  ASSERT_THAT(simplify(3 + negative_infinity()), matches(negative_infinity()));
  ASSERT_THAT(simplify(positive_infinity() + positive_infinity()), matches(positive_infinity()));
  ASSERT_THAT(simplify(positive_infinity() + negative_infinity()), matches(indeterminate()));
  ASSERT_THAT(simplify(positive_infinity() * positive_infinity()), matches(positive_infinity()));
  ASSERT_THAT(simplify(positive_infinity() * negative_infinity()), matches(negative_infinity()));
  ASSERT_THAT(simplify(abs(negative_infinity())), matches(positive_infinity()));

  ASSERT_THAT(simplify(min(1, 2)), matches(1));
  ASSERT_THAT(simplify(max(1, 2)), matches(2));
  ASSERT_THAT(simplify(min(x, y)), matches(min(x, y)));
  ASSERT_THAT(simplify(max(x, y)), matches(max(x, y)));
  ASSERT_THAT(simplify(min(x, x)), matches(x));
  ASSERT_THAT(simplify(max(x, x)), matches(x));
  ASSERT_THAT(simplify(min(x / 2, y / 2)), matches(min(x, y) / 2));
  ASSERT_THAT(simplify(max(x / 2, y / 2)), matches(max(x, y) / 2));
  ASSERT_THAT(simplify(min(negative_infinity(), x)), matches(negative_infinity()));
  ASSERT_THAT(simplify(max(negative_infinity(), x)), matches(x));
  ASSERT_THAT(simplify(min(positive_infinity(), x)), matches(x));
  ASSERT_THAT(simplify(max(positive_infinity(), x)), matches(positive_infinity()));
  ASSERT_THAT(simplify(min(min(x, 7), min(y, 7))), matches(min(min(x, y), 7)));
  ASSERT_THAT(simplify(min(min(x, 7), min(7, y))), matches(min(min(x, y), 7)));
  ASSERT_THAT(simplify(min(min(7, x), min(y, 7))), matches(min(min(x, y), 7)));
  ASSERT_THAT(simplify(min(min(7, x), min(7, y))), matches(min(min(x, y), 7)));

  ASSERT_THAT(simplify(x + 0), matches(x));
  ASSERT_THAT(simplify(x - 0), matches(x));
  ASSERT_THAT(simplify(0 + x + 0), matches(x));
  ASSERT_THAT(simplify(x - 0), matches(x));
  ASSERT_THAT(simplify(1 * x * 1), matches(x));
  ASSERT_THAT(simplify(x * 0), matches(0));
  ASSERT_THAT(simplify(0 * x), matches(0));
  ASSERT_THAT(simplify(x / 1), matches(x));

  ASSERT_THAT(simplify(x / x), matches(x != 0));
  ASSERT_THAT(simplify(0 / x), matches(0));

  ASSERT_THAT(simplify(((x + 1) - (y - 1)) + 1), matches(x - y + 3));

  ASSERT_THAT(simplify(select(x, y, y)), matches(y));
  ASSERT_THAT(simplify(select(x == x, y, z)), matches(y));
  ASSERT_THAT(simplify(select(x != x, y, z)), matches(z));

  ASSERT_THAT(simplify(x && false), matches(false));
  ASSERT_THAT(simplify(x || true), matches(true));
  ASSERT_THAT(simplify(false && x), matches(false));
  ASSERT_THAT(simplify(true || x), matches(true));

  ASSERT_THAT(simplify(x < x + 1), matches(true));
  ASSERT_THAT(simplify(x - 1 < x + 1), matches(true));
  ASSERT_THAT(simplify(min(x + 1, z) < x + 2), matches(true));

  ASSERT_THAT(simplify(abs(abs(x))), matches(abs(x)));
  ASSERT_THAT(simplify(max(abs(x), 0)), matches(abs(x)));
  ASSERT_THAT(simplify(min(abs(x), 0)), matches(0));

  ASSERT_THAT(simplify(select(z == z, x, y)), matches(x));
  ASSERT_THAT(simplify(select(z != z, x, y)), matches(y));

  ASSERT_THAT(simplify(select(x, y + 1, y + 2)), matches(y + select(x, 1, 2)));
  ASSERT_THAT(simplify(select(x, 1, 2) + 1), matches(select(x, 2, 3)));

  ASSERT_THAT(simplify(max(select(x, y, z), select(x, y, w))), matches(select(x, y, max(z, w))));
  ASSERT_THAT(simplify(max(select(x, y, z), select(x, w, z))), matches(select(x, max(y, w), z)));
  ASSERT_THAT(simplify(min(select(x, y, z), select(x, y, w))), matches(select(x, y, min(z, w))));
  ASSERT_THAT(simplify(min(select(x, y, z), select(x, w, z))), matches(select(x, min(y, w), z)));
  ASSERT_THAT(simplify((select(x, y, z) < select(x, y, w))), matches(((expr(z) < expr(w)) && !x)));

  ASSERT_THAT(simplify(select(x == 1, y, select(x == 1, z, w))), matches(select(x == 1, y, w)));
  ASSERT_THAT(simplify(select(x == 1, select(x == 1, y, z), w)), matches(select(x == 1, y, w)));

  ASSERT_THAT(simplify(min(y, z) <= y + 1), matches(true));

  ASSERT_THAT(simplify(and_then({expr(true), expr(true)})), matches(true));
  ASSERT_THAT(simplify(and_then({expr(true), expr(false)})), matches(false));
  ASSERT_THAT(simplify(and_then({expr(false), x})), matches(false));
  ASSERT_THAT(simplify(and_then({expr(true), x})), matches(x));
  ASSERT_THAT(simplify(and_then({expr(true), x, y})), matches(and_then({x, y})));
  ASSERT_THAT(simplify(or_else({expr(true), expr(true)})), matches(true));
  ASSERT_THAT(simplify(or_else({expr(false), expr(true)})), matches(true));
  ASSERT_THAT(simplify(or_else({expr(false), expr(false)})), matches(false));
  ASSERT_THAT(simplify(or_else({expr(true), x})), matches(true));
  ASSERT_THAT(simplify(or_else({expr(false), x})), matches(x));
  ASSERT_THAT(simplify(or_else({expr(false), x, y})), matches(or_else({x, y})));

  ASSERT_THAT(simplify((x != y) < 1), matches(y == x));
  ASSERT_THAT(simplify((x && y) < 2), matches(true));
  ASSERT_THAT(simplify((x && y) < 0), matches(false));
  ASSERT_THAT(simplify(-1 < (x || y)), matches(true));
  ASSERT_THAT(simplify(2 < (x || y)), matches(false));

  ASSERT_THAT(simplify(min(x < y, 0)), matches(0));
  ASSERT_THAT(simplify(max(x && y, 0)), matches(x && y));
  ASSERT_THAT(simplify(min(!x, 1)), matches(!x));
  ASSERT_THAT(simplify(max(x == y, 1)), matches(1));

<<<<<<< HEAD
  ASSERT_THAT(simplify(0 <= x % 4), matches(true));
  ASSERT_THAT(simplify(4 <= x % 4), matches(false));
  ASSERT_THAT(simplify((y / 4) * 4 <= y - 4), matches(false));
  ASSERT_THAT(simplify((y / 4) * 4 <= y - 3), matches(3 == y % 4));
  ASSERT_THAT(simplify((y / 4) * 4 <= y - 1), matches(y % 4 != 0));
  ASSERT_THAT(simplify((y / 4) * 4 <= y), matches(true));

  ASSERT_THAT(simplify(x % -4 <= 1), matches(x % -4 <= 1));
=======
  ASSERT_THAT(simplify(buffer_fold_factor(x, 2) >= 1), matches(true));
>>>>>>> 0120e092
}

TEST(simplify, let) {
  // lets that should be removed
  ASSERT_THAT(simplify(let::make(x, y, z)), matches(z));                      // Dead let
  ASSERT_THAT(simplify(let::make(x, y, (x + 1) / x)), matches((y + 1) / y));  // Trivial value, substitute
  ASSERT_THAT(simplify(let::make(x, 10, x / x)), matches(1));                 // Trivial value, substitute

  ASSERT_THAT(simplify(let_stmt::make(x, y, loop::make(z, loop::serial, bounds(0, 3), 1, check::make(x + z)))),
      matches(loop::make(z, loop::serial, bounds(0, 3), 1, check::make(y + z))));  // Trivial value, substitute

  // lets that should be kept
  ASSERT_THAT(simplify(let::make(x, y * 2, (x + 1) / x)),
      matches(let::make(x, y * 2, (x + 1) / x)));  // Non-trivial, used more than once.

  ASSERT_THAT(simplify(let_stmt::make(x, y * w, loop::make(z, loop::serial, bounds(0, 3), 1, check::make(x + z)))),
      matches(let_stmt::make(
          x, y * w, loop::make(z, loop::serial, bounds(0, 3), 1, check::make(x + z)))));  // Non-trivial, used in loop

  ASSERT_THAT(simplify(let_stmt::make(x, y * w, block::make({check::make(x > 0), check::make(x < 10)}))),
      matches(let_stmt::make(
          x, y * w, block::make({check::make(x > 0), check::make(x < 10)}))));  // Non-trivial, used twice

  // Compound lets with dependencies between let values.
  ASSERT_THAT(simplify(let::make({{x, y}, {z, x}}, z)), matches(y));
  ASSERT_THAT(simplify(let::make({{x, y}, {z, x * 2}}, z)), matches(let::make(z, y * 2, z)));
  ASSERT_THAT(simplify(let::make({{x, y * 2}, {z, x}}, z)), matches(let::make(x, y * 2, x)));
  ASSERT_THAT(simplify(let::make({{x, y * 2}, {z, y}}, z)), matches(y));
  ASSERT_THAT(simplify(let::make({{x, y}, {z, (x + 1) / x}}, (z + 1) / z)),
      matches(let::make({{z, (y + 1) / y}}, (z + 1) / z)));
}

TEST(simplify, licm) {
  // Use parallel loops so loops of one call don't get rewritten to a single call.
  auto make_loop_x = [](const stmt& body) { return loop::make(x, loop::parallel, bounds(0, 10), 1, body); };
  auto make_loop_y = [](const stmt& body) { return loop::make(y, loop::parallel, bounds(0, 10), 1, body); };
  auto make_call = [](const var& in, const var& out) { return call_stmt::make(nullptr, {in}, {out}, {}); };
  auto make_crop_x = [](const var& b, int dim, const stmt& body) { return crop_dim::make(b, b, dim, point(x), body); };
  auto make_crop_y = [](const var& b, int dim, const stmt& body) { return crop_dim::make(b, b, dim, point(y), body); };

  // One call doesn't depend on the loop.
  ASSERT_THAT(simplify(make_loop_x(make_call(b0, b1))), matches(make_call(b0, b1)));
  // Two calls don't depend on the loop.
  ASSERT_THAT(simplify(make_loop_x(block::make({make_call(b0, b1), make_call(b0, b2)}))),
      matches(block::make({make_call(b0, b1), make_call(b0, b2)})));
  // Last call depends on the loop, first call does not.
  ASSERT_THAT(simplify(make_loop_x(block::make({make_call(b0, b1), make_crop_x(b2, 0, make_call(b0, b2))}))),
      matches(block::make({make_call(b0, b1), make_loop_x(make_crop_x(b2, 0, make_call(b0, b2)))})));
  // A call in the middle of the loop depends on the loop.
  ASSERT_THAT(
      simplify(make_loop_x(block::make({make_call(b0, b1), make_crop_x(b2, 0, make_call(b0, b2)), make_call(b0, b3)}))),
      matches(block::make(
          {make_call(b0, b1), make_loop_x(block::make({make_crop_x(b2, 0, make_call(b0, b2))})), make_call(b0, b3)})));
  // A call in the middle of the loop does not depend on the loop, but does depend on the first call.
  ASSERT_THAT(simplify(make_loop_x(block::make(
                  {make_crop_x(b1, 0, make_call(b0, b1)), make_call(b1, b2), make_crop_x(b3, 0, make_call(b0, b3))}))),
      matches(block::make({make_loop_x(make_crop_x(b1, 0, make_call(b0, b1))), make_call(b1, b2),
          make_loop_x(make_crop_x(b3, 0, make_call(b0, b3)))})));
  // A nested loop.
  ASSERT_THAT(simplify(make_loop_y(make_crop_y(
                  b2, 1, make_loop_x(block::make({make_call(b0, b1), make_crop_x(b2, 0, make_call(b0, b2))}))))),
      matches(block::make(
          {make_call(b0, b1), make_loop_y(make_crop_y(b2, 1, make_loop_x(make_crop_x(b2, 0, make_call(b0, b2)))))})));
}

TEST(simplify, bounds) {
  ASSERT_THAT(simplify(loop::make(x, loop::serial, bounds(y - 2, z), 2, check::make(y - 2 <= x))), matches(stmt()));
  ASSERT_THAT(simplify(loop::make(x, loop::serial, min_extent(x, z), z, check::make(y))), matches(check::make(y)));

  ASSERT_THAT(
      simplify(allocate::make(x, memory_type::heap, 1, {{bounds(2, 3), 4, 5}}, check::make(buffer_min(x, 0) == 2))),
      matches(stmt()));
  ASSERT_THAT(simplify(allocate::make(x, memory_type::heap, 1, {{bounds(2, 3), 4, 5}},
                  clone_buffer::make(y, x, check::make(buffer_min(y, 0) == 2)))),
      matches(stmt()));
  ASSERT_THAT(simplify(allocate::make(x, memory_type::heap, 1, {{bounds(2, 3), 4, 5}},
                  crop_dim::make(x, x, 0, bounds(1, 4), check::make(buffer_min(x, 0) == 2)))),
      matches(stmt()));
  ASSERT_THAT(simplify(allocate::make(x, memory_type::heap, 1, {{bounds(y, z), 4, 5}},
                  crop_dim::make(x, x, 0, bounds(y - 1, z + 1), check::make(buffer_min(x, 0) == 2)))),
      matches(allocate::make(x, memory_type::heap, 1, {{bounds(y, z), 4, 5}}, check::make(y == 2))));

  ASSERT_THAT(simplify(crop_dim::make(x, x, 1, {buffer_min(y, 1), buffer_max(y, 1)},
                  crop_dim::make(y, y, 1, {1, 3}, check::make(buffer_min(x, 1) == buffer_min(y, 1))))),
      matches(check::make(max(1, buffer_min(y, 1)) == max(buffer_min(y, 1), buffer_min(x, 1)))));
}

TEST(simplify, crop_not_needed) {
  ASSERT_THAT(simplify(crop_dim::make(b0, b0, 1, {x, y}, check::make(b0))), matches(check::make(b0)));
  ASSERT_THAT(simplify(crop_dim::make(b1, b0, 1, {y, z}, check::make(b1))), matches(check::make(b0)));
  ASSERT_THAT(simplify(crop_dim::make(b1, b0, 1, {y, z}, check::make(b0))), matches(check::make(b0)));
}

TEST(simplify, clone) {
  // Clone is shadowed
  ASSERT_THAT(
      simplify(clone_buffer::make(x, y, crop_dim::make(x, y, 0, {0, 0}, call_stmt::make(nullptr, {z}, {x}, {})))),
      matches(crop_dim::make(x, y, 0, {0, 0}, call_stmt::make(nullptr, {z}, {x}, {}))));

  // Clone should be substituted.
  ASSERT_THAT(
      simplify(clone_buffer::make(x, y, crop_dim::make(x, x, 0, {0, 0}, call_stmt::make(nullptr, {z}, {x}, {})))),
      matches(crop_dim::make(x, y, 0, {0, 0}, call_stmt::make(nullptr, {z}, {x}, {}))));
}

TEST(simplify, allocate) {
  // Pull statements that don't use the buffer out of allocate nodes.
  ASSERT_THAT(simplify(allocate::make(x, memory_type::heap, 1, {{bounds(2, 3), 4, 5}},
                  block::make({check::make(y), check::make(x), check::make(z)}))),
      matches(block::make({check::make(y),
          allocate::make(x, memory_type::heap, 1, {{bounds(2, 3), 4, 5}}, check::make(x)), check::make(z)})));

  // Make sure clone_buffer doesn't hide uses of buffers or bounds.
  ASSERT_THAT(simplify(allocate::make(x, memory_type::heap, 1, {{bounds(2, 3), 4, 5}},
                  block::make({check::make(y), clone_buffer::make(w, x, check::make(w)), check::make(z)}))),
      matches(block::make({check::make(y),
          allocate::make(x, memory_type::heap, 1, {{bounds(2, 3), 4, 5}}, check::make(x)), check::make(z)})));
}

TEST(simplify, make_buffer) {
  stmt body = call_stmt::make(nullptr, {}, {b1}, {});
  auto make_slice = [body](var sym, var src, std::vector<expr> at, std::vector<dim_expr> dims) {
    for (int i = static_cast<int>(at.size()) - 1; i >= 0; --i) {
      if (at[i].defined()) {
        dims.erase(dims.begin() + i);
      }
    }
    return make_buffer::make(sym, buffer_at(src, at), buffer_elem_size(src), dims, body);
  };

  auto make_crop = [body](var sym, var src, std::vector<expr> at, std::vector<interval_expr> bounds,
                       std::vector<dim_expr> dims) {
    for (int d = 0; d < static_cast<int>(bounds.size()); ++d) {
      if (bounds[d].min.defined()) dims[d].bounds.min = bounds[d].min;
      if (bounds[d].max.defined()) dims[d].bounds.max = bounds[d].max;
    }
    return make_buffer::make(sym, buffer_at(src, at), buffer_elem_size(src), dims, body);
  };

  // Slices
  ASSERT_THAT(simplify(make_slice(b1, b0, {}, buffer_dims(b0, 0))), matches(transpose::make_truncate(b1, b0, 0, body)));
  ASSERT_THAT(simplify(make_slice(b1, b0, {}, buffer_dims(b0, 1))), matches(transpose::make_truncate(b1, b0, 1, body)));
  ASSERT_THAT(simplify(make_slice(b1, b0, {}, buffer_dims(b0, 3))), matches(transpose::make_truncate(b1, b0, 3, body)));
  ASSERT_THAT(simplify(make_slice(b1, b0, {x}, buffer_dims(b0, 1))),
      matches(transpose::make_truncate(b1, b0, 1, slice_dim::make(b1, b1, 0, x, body))));
  ASSERT_THAT(simplify(make_slice(b1, b0, {x}, buffer_dims(b0, 2))),
      matches(transpose::make_truncate(b1, b0, 2, slice_dim::make(b1, b1, 0, x, body))));
  ASSERT_THAT(simplify(make_slice(b1, b0, {x, y}, buffer_dims(b0, 2))),
      matches(transpose::make_truncate(b1, b0, 2, slice_buffer::make(b1, b1, {x, y}, body))));
  ASSERT_THAT(simplify(make_slice(b1, b0, {expr(), y}, buffer_dims(b0, 2))),
      matches(transpose::make_truncate(b1, b0, 2, slice_dim::make(b1, b1, 1, y, body))));
  ASSERT_THAT(simplify(make_slice(b1, b0, {expr(), y}, buffer_dims(b0, 3))),
      matches(transpose::make_truncate(b1, b0, 3, slice_dim::make(b1, b1, 1, y, body))));

  // Not slices
  ASSERT_THAT(
      simplify(make_slice(b1, b0, {}, buffer_dims(b1, 1))), matches(make_slice(b1, b0, {}, buffer_dims(b1, 1))));
  ASSERT_THAT(simplify(make_crop(b1, b0, {}, {buffer_bounds(b0, 0)}, buffer_dims(b1, 1))),
      matches(make_crop(b1, b0, {}, {buffer_bounds(b0, 0)}, buffer_dims(b1, 1))));

  // Crops
  ASSERT_THAT(
      simplify(make_crop(b1, b0, {}, {}, buffer_dims(b0, 0))), matches(transpose::make_truncate(b1, b0, 0, body)));
  ASSERT_THAT(
      simplify(make_crop(b1, b0, {}, {}, buffer_dims(b0, 1))), matches(transpose::make_truncate(b1, b0, 1, body)));
  ASSERT_THAT(simplify(make_crop(b1, b0, {x}, {{x, y}}, buffer_dims(b0, 1))),
      matches(transpose::make_truncate(b1, b0, 1, crop_dim::make(b1, b1, 0, {x, y}, body))));
  ASSERT_THAT(simplify(make_crop(b1, b0, {x}, {{x, y}}, buffer_dims(b0, 2))),
      matches(transpose::make_truncate(b1, b0, 2, crop_dim::make(b1, b1, 0, {x, y}, body))));
  ASSERT_THAT(simplify(make_crop(b1, b0, {x, z}, {{x, y}, {z, w}}, buffer_dims(b0, 2))),
      matches(transpose::make_truncate(b1, b0, 2, crop_buffer::make(b1, b1, {{x, y}, {z, w}}, body))));
  ASSERT_THAT(simplify(make_crop(b1, b0, {expr(), z}, {{expr(), expr()}, {z, w}}, buffer_dims(b0, 2))),
      matches(transpose::make_truncate(b1, b0, 2, crop_dim::make(b1, b1, 1, {z, w}, body))));
  ASSERT_THAT(simplify(make_crop(b1, b0, {expr(), z}, {{expr(), expr()}, {z, w}}, buffer_dims(b0, 3))),
      matches(transpose::make_truncate(b1, b0, 3, crop_dim::make(b1, b1, 1, {z, w}, body))));
  ASSERT_THAT(simplify(make_crop(b1, b0, {expr(), z}, {{expr(), expr()}, {z, w}}, buffer_dims(b0, 3))),
      matches(transpose::make_truncate(b1, b0, 3, crop_dim::make(b1, b1, 1, {z, w}, body))));

  // Not crops
  ASSERT_THAT(simplify(make_crop(b1, b0, {}, {{x, y}}, buffer_dims(b0, 1))),
      matches(make_crop(b1, b0, {}, {{x, y}}, buffer_dims(b0, 1))));
  ASSERT_THAT(simplify(make_crop(b1, b0, {y}, {{x, y}}, buffer_dims(b0, 1))),
      matches(make_crop(b1, b0, {y}, {{x, y}}, buffer_dims(b0, 1))));

  // Transpose
  ASSERT_THAT(simplify(make_buffer::make(b1, buffer_at(b0), buffer_elem_size(b0), {buffer_dim(b0, 2)}, body)),
      matches(transpose::make(b1, b0, {2}, body)));
  ASSERT_THAT(simplify(make_buffer::make(
                  b1, buffer_at(b0), buffer_elem_size(b0), {buffer_dim(b0, 0), buffer_dim(b0, 2)}, body)),
      matches(transpose::make(b1, b0, {0, 2}, body)));
}

TEST(simplify, bounds_of) {
  // Test bounds_of by testing expressions of up to two operands, and setting the
  // bounds of the two operands to all possible cases of overlap. This approach
  // to testing should be great at finding cases where bounds are incorrectly tight,
  // but this test doesn't cover regressions that relax the bounds produced.
  int scale = 3;
  expr exprs[] = {
      x + y,
      x - y,
      x * y,
      x / y,
      x % y,
      slinky::min(x, y),
      slinky::max(x, y),
      x < y,
      x <= y,
      x == y,
      x != y,
      !(x < y),
      x < y && x != y,
      x < y || x == y,
      abs(x),
  };

  for (const expr& e : exprs) {
    for (int x_min_sign : {-2, -1, 0, 1, 2}) {
      for (int x_max_sign : {-2, -1, 0, 1, 2}) {
        if (x_max_sign < x_min_sign) continue;
        int x_min = x_min_sign * scale;
        int x_max = x_max_sign * scale;
        for (int y_min_sign : {-2, -1, 0, 1, 2}) {
          for (int y_max_sign : {-2, -1, 0, 1, 2}) {
            if (y_max_sign < y_min_sign) continue;
            int y_min = y_min_sign * scale;
            int y_max = y_max_sign * scale;

            symbol_map<interval_expr> bounds;
            bounds[x] = slinky::bounds(x_min, x_max);
            bounds[y] = slinky::bounds(y_min, y_max);

            interval_expr bounds_e = bounds_of(e, bounds);

            // These bounds should be fully simplified (constants in this case).
            ASSERT_TRUE(as_constant(bounds_e.min));
            ASSERT_TRUE(as_constant(bounds_e.max));

            eval_context ctx;
            for (int y_val = y_min; y_val <= y_max; ++y_val) {
              for (int x_val = x_min; x_val <= x_max; ++x_val) {
                ctx[x] = x_val;
                ctx[y] = y_val;

                index_t result = evaluate(e, ctx);
                index_t min = evaluate(bounds_e.min);
                index_t max = evaluate(bounds_e.max);

                if (result < min || result > max) {
                  std::cerr << "bounds_of failure: " << e << " -> " << bounds_e << std::endl;
                  std::cerr << result << " not in [" << min << ", " << max << "]" << std::endl;
                  std::cerr << "ctx: " << std::endl;
                  dump_context_for_expr(std::cerr, ctx, e, &symbols);
                  std::cerr << std::endl;
                  std::cerr << "bounds: " << std::endl;
                  dump_symbol_map(std::cerr, bounds);
                  std::cerr << std::endl;
                  std::abort();
                }
              }
            }
          }
        }
      }
    }
  }
}

TEST(simplify, constant_upper_bound) {
  ASSERT_THAT(constant_upper_bound(min(x, 4)), matches(4));
  ASSERT_THAT(constant_upper_bound(max(x, 4)), matches(max(x, 4)));
  ASSERT_THAT(constant_upper_bound(x - min(y, 4)), matches(x - min(y, 4)));
  ASSERT_THAT(constant_upper_bound(x - max(y, 4)), matches(x - 4));
  ASSERT_THAT(constant_upper_bound(x * 3), matches(x * 3));
  ASSERT_THAT(constant_upper_bound(min(x, 4) * 2), matches(expr(4) * 2));
  ASSERT_THAT(constant_upper_bound(min(x, 4) * -2), matches(min(x, 4) * -2));
  ASSERT_THAT(constant_upper_bound(max(x, 4) * -2), matches(expr(4) * -2));
  ASSERT_THAT(constant_upper_bound(min(x, 4) / 2), matches(expr(4) / 2));
  ASSERT_THAT(constant_upper_bound(max(x, 4) / 2), matches(max(x, 4) / 2));
  ASSERT_THAT(constant_upper_bound(min(x, 4) / -2), matches(min(x, 4) / -2));
  ASSERT_THAT(constant_upper_bound(max(x, 4) / -2), matches(expr(4) / -2));
  ASSERT_THAT(constant_upper_bound(select(x, 3, 1)), matches(3));
}

TEST(simplify, where_true) {
  ASSERT_THAT(where_true(x < 5, x), matches(bounds(negative_infinity(), 4)));
  ASSERT_THAT(where_true(x < buffer_min(y, 0), x), matches(bounds(negative_infinity(), buffer_min(y, 0) + -1)));
  ASSERT_THAT(where_true(x / 2 < 7, x), matches(bounds(negative_infinity(), 13)));
  ASSERT_THAT(where_true(min(x, 6) < 7, x), matches(bounds(negative_infinity(), positive_infinity())));
  ASSERT_THAT(where_true(-10 <= x && x < 5, x), matches(bounds(-10, 4)));
  ASSERT_THAT(where_true(-x < 5, x), matches(bounds(-4, positive_infinity())));
  ASSERT_THAT(where_true(3 * x < 5, x), matches(bounds(negative_infinity(), 1)));
  ASSERT_THAT(where_true(3 * (x + 2) < 5, x), matches(bounds(negative_infinity(), -1)));
}

class expr_generator {
  gtest_seeded_mt19937 rng_;

  static constexpr int max_rank = 2;
  static constexpr int max_abs_constant = 64;

  std::vector<var> vars_;
  std::vector<var> bufs_;

  std::vector<buffer<int, max_rank>> buffers_;

  symbol_map<interval_expr> var_bounds_;

  template <typename T>
  T random_pick(const std::vector<T>& from) {
    return from[rng_() % from.size()];
  }

public:
  expr_generator() {
    vars_ = {x, y, z};
    bufs_ = {b0, b1};

    buffers_.resize(bufs_.size());
    for (const var& v : vars_) {
      var_bounds_[v] = {-max_abs_constant, max_abs_constant};
    }
  }

  const symbol_map<interval_expr>& var_bounds() { return var_bounds_; }

  void init_context(eval_context& ctx) {
    for (const var& v : vars_) {
      ctx[v] = random_constant();
    }
    for (int i = 0; i < static_cast<int>(bufs_.size()); ++i) {
      ctx[bufs_[i]] = reinterpret_cast<index_t>(&buffers_[i]);
    }
    for (auto& b : buffers_) {
      for (int d = 0; d < max_rank; ++d) {
        // TODO: Add one to extent because the simplifier assumes buffer_max >= buffer_min. This is not
        // correct in the case of empty buffers. But do we need to handle empty buffers...?
        index_t min = random_constant();
        index_t max = std::max(min + 1, random_constant());
        b.dim(d).set_bounds(min, max);
      }
    }
  }

  index_t random_constant(int max = max_abs_constant) { return (rng_() & (2 * max - 1)) - max; }

  expr random_buffer_intrinsic() {
    if (rng_() % 2 == 0) {
      return buffer_min(random_pick(bufs_), static_cast<int>(rng_() % max_rank));
    } else {
      return buffer_max(random_pick(bufs_), static_cast<int>(rng_() % max_rank));
    }
  }

  expr make_random_condition(int depth) {
    auto a = [&]() { return make_random_expr(depth - 1); };
    auto b = [&]() { return make_random_expr(depth - 1); };
    switch (rng_() % 7) {
    case 0: return a() == b();
    case 1: return a() < b();
    case 2: return a() <= b();
    case 3: return a() != b();
    case 4: return make_random_condition(depth - 1) && make_random_condition(depth - 1);
    case 5: return make_random_condition(depth - 1) || make_random_condition(depth - 1);
    case 6: return !make_random_condition(depth - 1);
    default: std::abort();
    }
  }

  expr make_random_expr(int depth) {
    if (depth <= 0) {
      switch (rng_() % 4) {
      default: return random_pick(vars_);
      case 1: return constant::make(random_constant());
      case 2: return random_buffer_intrinsic();
      }
    } else {
      auto a = [&]() { return make_random_expr(depth - 1); };
      auto b = [&]() { return make_random_expr(depth - 1); };
      switch (rng_() % 11) {
      case 0: return a() + b();
      case 1: return a() - b();
      case 2: return a() * b();
      case 3: return a() / b();
      case 4: return a() % b();
      case 5: return min(a(), b());
      case 6: return max(a(), b());
      case 7: return select(make_random_condition(depth - 1), a(), b());
      case 8: return random_constant();
      case 9: return random_pick(vars_);
      case 10: return make_random_condition(depth);
      default: std::abort();
      }
    }
  }
};

TEST(simplify, fuzz) {
  expr_generator gen;

  constexpr int tests = 10000;
  constexpr int checks = 10;

  eval_context ctx;

  for (int i = 0; i < tests; ++i) {
    expr test = gen.make_random_expr(3);
    expr simplified = simplify(test);

    // Also test bounds_of and constant_lower/upper_bound.
    interval_expr bounds = bounds_of(test, gen.var_bounds());
    expr lower_bound = constant_lower_bound(test);
    expr upper_bound = constant_upper_bound(test);

    for (int j = 0; j < checks; ++j) {
      gen.init_context(ctx);

      index_t eval_test = evaluate(test, ctx);
      index_t eval_simplified = evaluate(simplified, ctx);
      if (eval_test != eval_simplified) {
        std::cerr << "simplify failure: " << std::endl;
        print(std::cerr, test, &symbols);
        std::cerr << " -> " << eval_test << std::endl;
        print(std::cerr, simplified, &symbols);
        std::cerr << " -> " << eval_simplified << std::endl;
        dump_context_for_expr(std::cerr, ctx, test, &symbols);
        ASSERT_EQ(eval_test, eval_simplified);
      } else {
        index_t min = !is_infinity(bounds.min) ? evaluate(bounds.min, ctx) : std::numeric_limits<index_t>::min();
        index_t max = !is_infinity(bounds.max) ? evaluate(bounds.max, ctx) : std::numeric_limits<index_t>::max();
        index_t constant_min =
            !is_infinity(lower_bound) ? evaluate(lower_bound, ctx) : std::numeric_limits<index_t>::min();
        index_t constant_max =
            !is_infinity(upper_bound) ? evaluate(upper_bound, ctx) : std::numeric_limits<index_t>::max();
        if (eval_test < min) {
          std::cerr << "bounds_of lower bound failure: " << std::endl;
          print(std::cerr, test, &symbols);
          std::cerr << " -> " << eval_test << std::endl;
          print(std::cerr, bounds.min, &symbols);
          std::cerr << " -> " << min << std::endl;
          dump_context_for_expr(std::cerr, ctx, test, &symbols);
          std::cerr << std::endl;
          ASSERT_LE(min, eval_test);
        }
        if (eval_test > max) {
          std::cerr << "bounds_of upper bound failure: " << std::endl;
          print(std::cerr, test, &symbols);
          std::cerr << " -> " << eval_test << std::endl;
          print(std::cerr, bounds.max, &symbols);
          std::cerr << " -> " << max << std::endl;
          dump_context_for_expr(std::cerr, ctx, test, &symbols);
          std::cerr << std::endl;
          ASSERT_LE(eval_test, max);
        }
        if (eval_test > constant_max) {
          std::cerr << "constant_upper_bound failure: " << std::endl;
          print(std::cerr, test, &symbols);
          std::cerr << " -> " << eval_test << std::endl;
          print(std::cerr, upper_bound, &symbols);
          std::cerr << " -> " << constant_max << std::endl;
          dump_context_for_expr(std::cerr, ctx, test, &symbols);
          std::cerr << std::endl;
          ASSERT_LE(eval_test, constant_max);
        }
        if (eval_test < constant_min) {
          std::cerr << "constant_lower_bound failure: " << std::endl;
          print(std::cerr, test, &symbols);
          std::cerr << " -> " << eval_test << std::endl;
          print(std::cerr, lower_bound, &symbols);
          std::cerr << " -> " << constant_min << std::endl;
          dump_context_for_expr(std::cerr, ctx, test, &symbols);
          std::cerr << std::endl;
          ASSERT_LE(constant_min, eval_test);
        }
      }
    }
  }
}

TEST(simplify, fuzz_correlated_bounds) {
  expr_generator gen;

  constexpr int tests = 1000;
  constexpr int checks = 10;

  eval_context ctx;

  for (int i = 0; i < tests; ++i) {
    index_t a = gen.random_constant(16);
    index_t b = gen.random_constant(16);
    index_t c = gen.random_constant(16);
    index_t d = euclidean_div(b * c, a);
    expr test = ((x + gen.random_constant()) / a) * b - ((x + gen.random_constant()) / c) * d;

    interval_expr bounds = bounds_of(test, gen.var_bounds());

    for (int j = 0; j < checks; ++j) {
      gen.init_context(ctx);
      index_t eval_test = evaluate(test, ctx);
      index_t min = !is_infinity(bounds.min) ? evaluate(bounds.min, ctx) : std::numeric_limits<index_t>::min();
      index_t max = !is_infinity(bounds.max) ? evaluate(bounds.max, ctx) : std::numeric_limits<index_t>::max();
      if (eval_test < min) {
        std::cerr << "bounds_of lower bound failure: " << std::endl;
        print(std::cerr, test, &symbols);
        std::cerr << " -> " << eval_test << std::endl;
        print(std::cerr, bounds.min, &symbols);
        std::cerr << " -> " << min << std::endl;
        dump_context_for_expr(std::cerr, ctx, test, &symbols);
        std::cerr << std::endl;
        ASSERT_LE(min, eval_test);
      }
      if (eval_test > max) {
        std::cerr << "bounds_of upper bound failure: " << std::endl;
        print(std::cerr, test, &symbols);
        std::cerr << " -> " << eval_test << std::endl;
        print(std::cerr, bounds.max, &symbols);
        std::cerr << " -> " << max << std::endl;
        dump_context_for_expr(std::cerr, ctx, test, &symbols);
        std::cerr << std::endl;
        ASSERT_LE(eval_test, max);
      }
    }
  }
}

}  // namespace slinky<|MERGE_RESOLUTION|>--- conflicted
+++ resolved
@@ -146,7 +146,8 @@
   ASSERT_THAT(simplify(min(!x, 1)), matches(!x));
   ASSERT_THAT(simplify(max(x == y, 1)), matches(1));
 
-<<<<<<< HEAD
+  ASSERT_THAT(simplify(buffer_fold_factor(x, 2) >= 1), matches(true));
+
   ASSERT_THAT(simplify(0 <= x % 4), matches(true));
   ASSERT_THAT(simplify(4 <= x % 4), matches(false));
   ASSERT_THAT(simplify((y / 4) * 4 <= y - 4), matches(false));
@@ -155,9 +156,6 @@
   ASSERT_THAT(simplify((y / 4) * 4 <= y), matches(true));
 
   ASSERT_THAT(simplify(x % -4 <= 1), matches(x % -4 <= 1));
-=======
-  ASSERT_THAT(simplify(buffer_fold_factor(x, 2) >= 1), matches(true));
->>>>>>> 0120e092
 }
 
 TEST(simplify, let) {
