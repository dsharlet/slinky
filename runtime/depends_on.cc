--- conflicted
+++ resolved
@@ -33,23 +33,14 @@
   void visit(const call* op) override {
     if (is_buffer_intrinsic(op->intrinsic)) {
       assert(op->args.size() >= 1);
-<<<<<<< HEAD
       if (op->args[0].defined()) {
-        const symbol_id* buf = as_variable(op->args[0]);
+        const var* buf = as_variable(op->args[0]);
         assert(buf);
         update_deps(*buf, [](depends_on_result& deps) { deps.buffer_meta_read = true; });
 
         for (std::size_t i = 1; i < op->args.size(); ++i) {
           if (op->args[i].defined()) op->args[i].accept(this);
         }
-=======
-      const var* buf = as_variable(op->args[0]);
-      assert(buf);
-      update_deps(*buf, [](depends_on_result& deps) { deps.buffer_meta_read = true; });
-
-      for (std::size_t i = 1; i < op->args.size(); ++i) {
-        if (op->args[i].defined()) op->args[i].accept(this);
->>>>>>> 1b9e2c6b
       }
     } else {
       recursive_node_visitor::visit(op);
