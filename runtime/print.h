#ifndef SLINKY_RUNTIME_PRINT_H
#define SLINKY_RUNTIME_PRINT_H

#include "runtime/expr.h"

#include <tuple>

namespace slinky {

void print(std::ostream& os, const expr& e, const node_context* ctx = nullptr);
void print(std::ostream& os, const stmt& s, const node_context* ctx = nullptr);

std::ostream& operator<<(std::ostream& os, const expr& e);
std::ostream& operator<<(std::ostream& os, const stmt& s);

// Enables std::cout << std::tie(expr, ctx) << ...
std::ostream& operator<<(std::ostream& os, const std::tuple<const expr&, const node_context&>& e);
std::ostream& operator<<(std::ostream& os, const std::tuple<const stmt&, const node_context&>& s);

std::ostream& operator<<(std::ostream& os, const interval_expr& i);
std::ostream& operator<<(std::ostream& os, const box_expr& i);
std::ostream& operator<<(std::ostream& os, intrinsic fn);
std::ostream& operator<<(std::ostream& os, memory_type type);
std::ostream& operator<<(std::ostream& os, loop_mode mode);

<<<<<<< HEAD
std::ostream& operator<<(std::ostream& os, const raw_buffer& buf);
=======
// It's not legal to overload std::to_string(), or anything else in std;
// intended usage here is to do `using std::to_string;` followed by naked
// to_string() calls.
std::string to_string(intrinsic fn);
std::string to_string(memory_type type);
std::string to_string(loop_mode mode);
>>>>>>> 32045828

}  // namespace slinky

#endif  // SLINKY_RUNTIME_PRINT_H<|MERGE_RESOLUTION|>--- conflicted
+++ resolved
@@ -23,16 +23,14 @@
 std::ostream& operator<<(std::ostream& os, memory_type type);
 std::ostream& operator<<(std::ostream& os, loop_mode mode);
 
-<<<<<<< HEAD
 std::ostream& operator<<(std::ostream& os, const raw_buffer& buf);
-=======
+
 // It's not legal to overload std::to_string(), or anything else in std;
 // intended usage here is to do `using std::to_string;` followed by naked
 // to_string() calls.
 std::string to_string(intrinsic fn);
 std::string to_string(memory_type type);
 std::string to_string(loop_mode mode);
->>>>>>> 32045828
 
 }  // namespace slinky
 
