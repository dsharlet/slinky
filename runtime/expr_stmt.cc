--- conflicted
+++ resolved
@@ -466,11 +466,6 @@
   return n;
 }
 
-<<<<<<< HEAD
-=======
-namespace {}  // namespace
-
->>>>>>> 1b9e2c6b
 const expr& positive_infinity() {
   static expr e = call::make(intrinsic::positive_infinity, {});
   return e;
@@ -575,7 +570,6 @@
   return is_variable(c->args[0], sym) && is_constant(c->args[1], dim);
 }
 
-<<<<<<< HEAD
 expr semaphore_init(expr sem, expr count) {
   return call::make(intrinsic::semaphore_init, {std::move(sem), std::move(count)});
 }
@@ -608,30 +602,6 @@
   return semaphore_helper(intrinsic::semaphore_wait, sems, counts);
 }
 
-namespace {
-
-symbol_id undef_var = std::numeric_limits<symbol_id>::max();
-
-}  // namespace
-
-var::var() : sym_(undef_var) {}
-var::var(symbol_id sym) : sym_(sym) {}
-var::var(node_context& ctx, const std::string& sym) : sym_(ctx.insert(sym)) {}
-
-bool var::defined() const { return sym_ != undef_var; }
-
-symbol_id var::sym() const {
-  assert(defined());
-  return sym_;
-}
-
-var::operator expr() const {
-  assert(sym_ != undef_var);
-  return expr(variable::make(sym_));
-}
-
-=======
->>>>>>> 1b9e2c6b
 void recursive_node_visitor::visit(const variable*) {}
 void recursive_node_visitor::visit(const constant*) {}
 
