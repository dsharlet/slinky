--- conflicted
+++ resolved
@@ -199,7 +199,6 @@
     return result;
   }
 
-<<<<<<< HEAD
   index_t eval_semaphore_init(const call* op) {
     assert(op->args.size() == 2);
     index_t* sem = reinterpret_cast<index_t*>(eval_expr(op->args[0]));
@@ -248,8 +247,6 @@
     return 1;
   }
 
-=======
->>>>>>> 1b9e2c6b
   void visit(const call* op) override {
     switch (op->intrinsic) {
     case intrinsic::positive_infinity: std::cerr << "Cannot evaluate positive_infinity" << std::endl; std::abort();
