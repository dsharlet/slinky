#include <gtest/gtest.h>

#include <cstdlib>
#include <random>

#include "base/arithmetic.h"
#include "base/test/seeded_test.h"

namespace slinky {

TEST(arithmetic, euclidean_div_mod) {
  for (int i = 0; i < 1000; ++i) {
    int a = rand() / 2;
    int b = rand() / 2;

    ASSERT_EQ(euclidean_div(a, b), a / b);
    ASSERT_EQ(euclidean_mod(a, b), a % b);
    ASSERT_EQ(euclidean_mod_positive_modulus(a, b), a % b);

    // These are the properties we want from euclidean_div/mod:
    // 1. 0 <= a % b < |b|
    ASSERT_GE(euclidean_mod(a, b), 0);
    ASSERT_GE(euclidean_mod(-a, b), 0);
    ASSERT_GE(euclidean_mod(a, -b), 0);
    ASSERT_GE(euclidean_mod(-a, -b), 0);
    ASSERT_LT(euclidean_mod(a, b), std::abs(b));
    ASSERT_LT(euclidean_mod(-a, b), std::abs(b));
    ASSERT_LT(euclidean_mod(a, -b), std::abs(b));
    ASSERT_LT(euclidean_mod(-a, -b), std::abs(b));
    ASSERT_GE(euclidean_mod_positive_modulus(a, b), 0);
    ASSERT_GE(euclidean_mod_positive_modulus(-a, b), 0);
    ASSERT_LT(euclidean_mod_positive_modulus(a, b), std::abs(b));
    ASSERT_LT(euclidean_mod_positive_modulus(-a, b), std::abs(b));

    // 2. (a / b) * b + a % b == a
    ASSERT_EQ(euclidean_div(a, b) * b + euclidean_mod(a, b), a);
    ASSERT_EQ(euclidean_div(-a, b) * b + euclidean_mod(-a, b), -a);
    ASSERT_EQ(euclidean_div_positive_divisor(a, b) * b + euclidean_mod(a, b), a);
    ASSERT_EQ(euclidean_div_positive_divisor(-a, b) * b + euclidean_mod(-a, b), -a);
    ASSERT_EQ(euclidean_div(a, -b) * -b + euclidean_mod(a, -b), a);
    ASSERT_EQ(euclidean_div(-a, -b) * -b + euclidean_mod(-a, -b), -a);
    ASSERT_EQ(euclidean_div(a, b) * b + euclidean_mod_positive_modulus(a, b), a);
    ASSERT_EQ(euclidean_div(-a, b) * b + euclidean_mod_positive_modulus(-a, b), -a);
  }
}

template <typename Dst, typename Src>
Dst saturate(Src x) {
  return std::max<Src>(std::min<Src>(x, std::numeric_limits<Dst>::max()), std::numeric_limits<Dst>::min());
}

template <typename Dst, typename Src>
bool saturates(Src x) {
  return x < std::numeric_limits<Dst>::min() || x > std::numeric_limits<Dst>::max();
}

TEST(arithmetic, saturate) {
  constexpr int32_t min = std::numeric_limits<int32_t>::min();
  constexpr int32_t max = std::numeric_limits<int32_t>::max();
  const int32_t values[] = {min, min + 1, min + 2, -2, -1, 0, 1, 2, max - 2, max - 1, max};
  for (int32_t a : values) {
    for (int32_t b : values) {
      ASSERT_EQ(saturate_add(a, b), saturate<int32_t>(static_cast<int64_t>(a) + static_cast<int64_t>(b)));
      ASSERT_EQ(saturate_sub(a, b), saturate<int32_t>(static_cast<int64_t>(a) - static_cast<int64_t>(b)));
      ASSERT_EQ(saturate_mul(a, b), saturate<int32_t>(static_cast<int64_t>(a) * static_cast<int64_t>(b)));
      ASSERT_EQ(saturate_div(a, b), saturate<int32_t>(euclidean_div(static_cast<int64_t>(a), static_cast<int64_t>(b))));
      ASSERT_EQ(saturate_mod(a, b), saturate<int32_t>(euclidean_mod(static_cast<int64_t>(a), static_cast<int64_t>(b))));

      ASSERT_EQ(add_overflows(a, b), saturates<int32_t>(static_cast<int64_t>(a) + static_cast<int64_t>(b)));
      ASSERT_EQ(sub_overflows(a, b), saturates<int32_t>(static_cast<int64_t>(a) - static_cast<int64_t>(b)));
      ASSERT_EQ(mul_overflows(a, b), saturates<int32_t>(static_cast<int64_t>(a) * static_cast<int64_t>(b)));
    }
  }
}

TEST(arithmetic, gcd) {
  ASSERT_EQ(gcd(1, 1), 1);
  ASSERT_EQ(gcd(2, 1), 1);
  ASSERT_EQ(gcd(1, 2), 1);
  ASSERT_EQ(gcd(2, 2), 2);
  ASSERT_EQ(gcd(3, 5), 1);
  ASSERT_EQ(gcd(4, 8), 4);
  ASSERT_EQ(gcd(15, 25), 5);
}

TEST(arithmetic, staircase_sum_bounds) {
  // Not the same slope
<<<<<<< HEAD
  ASSERT_EQ(staircase_sum_bounds(0, 1, 1, 0, 1, 1), std::nullopt);
  ASSERT_EQ(staircase_sum_bounds(0, 2, 1, 0, 1, -1), std::nullopt);

  ASSERT_EQ(staircase_sum_bounds(0, 1, 1, 0, 1, -1), std::make_pair(0, 0));
  ASSERT_EQ(staircase_sum_bounds(0, 1, 3, 0, 1, -3), std::make_pair(0, 0));
  ASSERT_EQ(staircase_sum_bounds(0, 4, 1, 0, -4, 1), std::make_pair(0, 0));
=======
  ASSERT_EQ(staircase_sum_bounds(0, 1, 1, 0, 1, 1), interval<int>{});
  ASSERT_EQ(staircase_sum_bounds(0, 2, 1, 0, 1, -1), interval<int>{});

  ASSERT_EQ(staircase_sum_bounds(0, 1, 1, 0, 1, -1), interval<int>(0));
  ASSERT_EQ(staircase_sum_bounds(0, 1, 3, 0, 1, -3), interval<int>(0));
  ASSERT_EQ(staircase_sum_bounds(0, 4, 1, 0, -4, 1), interval<int>(0));
>>>>>>> 5f79e485

  // Generate random staircases, check against brute force.
  const int max_abs_bc = 16;
  gtest_seeded_mt19937 rng;
  std::uniform_int_distribution<int> a_dist{-1000, 1000};
  std::uniform_int_distribution<int> bc_dist{-max_abs_bc, max_abs_bc};
  for (auto _ : fuzz_test(std::chrono::seconds(1))) {
    const int a1 = a_dist(rng);
    const int a2 = a_dist(rng);
    const int b1 = bc_dist(rng);
    const int c1 = bc_dist(rng);
    const int b2 = bc_dist(rng);
    const int c2 = -euclidean_div(c1 * b2, b1);

    int min = std::numeric_limits<int>::max();
    int max = std::numeric_limits<int>::min();
    for (int x = -max_abs_bc * max_abs_bc; x < max_abs_bc * max_abs_bc; ++x) {
      const int y = euclidean_div(x + a1, b1) * c1 + euclidean_div(x + a2, b2) * c2;
      min = std::min(y, min);
      max = std::max(y, max);
    }

    auto bounds = staircase_sum_bounds(a1, b1, c1, a2, b2, c2);
    if (b1 * c2 == -b2 * c1 && ((b1 != 0) == (b2 != 0))) {
<<<<<<< HEAD
      ASSERT_TRUE(bounds);
      ASSERT_EQ(min, bounds->first);
      ASSERT_EQ(max, bounds->second);
    } else {
      ASSERT_FALSE(bounds);
=======
      ASSERT_TRUE(bounds.min);
      ASSERT_TRUE(bounds.max);
      ASSERT_EQ(min, *bounds.min);
      ASSERT_EQ(max, *bounds.max);
    } else {
      ASSERT_FALSE(bounds.min);
      ASSERT_FALSE(bounds.max);
>>>>>>> 5f79e485
    }
  }
}

}  // namespace slinky<|MERGE_RESOLUTION|>--- conflicted
+++ resolved
@@ -85,21 +85,12 @@
 
 TEST(arithmetic, staircase_sum_bounds) {
   // Not the same slope
-<<<<<<< HEAD
-  ASSERT_EQ(staircase_sum_bounds(0, 1, 1, 0, 1, 1), std::nullopt);
-  ASSERT_EQ(staircase_sum_bounds(0, 2, 1, 0, 1, -1), std::nullopt);
-
-  ASSERT_EQ(staircase_sum_bounds(0, 1, 1, 0, 1, -1), std::make_pair(0, 0));
-  ASSERT_EQ(staircase_sum_bounds(0, 1, 3, 0, 1, -3), std::make_pair(0, 0));
-  ASSERT_EQ(staircase_sum_bounds(0, 4, 1, 0, -4, 1), std::make_pair(0, 0));
-=======
   ASSERT_EQ(staircase_sum_bounds(0, 1, 1, 0, 1, 1), interval<int>{});
   ASSERT_EQ(staircase_sum_bounds(0, 2, 1, 0, 1, -1), interval<int>{});
 
   ASSERT_EQ(staircase_sum_bounds(0, 1, 1, 0, 1, -1), interval<int>(0));
   ASSERT_EQ(staircase_sum_bounds(0, 1, 3, 0, 1, -3), interval<int>(0));
   ASSERT_EQ(staircase_sum_bounds(0, 4, 1, 0, -4, 1), interval<int>(0));
->>>>>>> 5f79e485
 
   // Generate random staircases, check against brute force.
   const int max_abs_bc = 16;
@@ -124,13 +115,6 @@
 
     auto bounds = staircase_sum_bounds(a1, b1, c1, a2, b2, c2);
     if (b1 * c2 == -b2 * c1 && ((b1 != 0) == (b2 != 0))) {
-<<<<<<< HEAD
-      ASSERT_TRUE(bounds);
-      ASSERT_EQ(min, bounds->first);
-      ASSERT_EQ(max, bounds->second);
-    } else {
-      ASSERT_FALSE(bounds);
-=======
       ASSERT_TRUE(bounds.min);
       ASSERT_TRUE(bounds.max);
       ASSERT_EQ(min, *bounds.min);
@@ -138,7 +122,6 @@
     } else {
       ASSERT_FALSE(bounds.min);
       ASSERT_FALSE(bounds.max);
->>>>>>> 5f79e485
     }
   }
 }
