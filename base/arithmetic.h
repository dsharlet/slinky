--- conflicted
+++ resolved
@@ -219,11 +219,6 @@
   return euclidean_div(x + a, b) * c;
 }
 
-<<<<<<< HEAD
-// Returns the [min, max] interval over all x of ((x + a1)/b1)*c1 + ((x + a2)/b2)*c2
-// Returns std::nullopt if unbounded.
-std::optional<std::pair<int, int>> staircase_sum_bounds(int a1, int b1, int c1, int a2, int b2, int c2);
-=======
 template <typename T>
 struct interval {
   // The interval is unbounded if the min or max is missing.
@@ -245,7 +240,6 @@
 // Returns the [min, max] interval over all x of ((x + a1)/b1)*c1 + ((x + a2)/b2)*c2
 // Returns std::nullopt if unbounded.
 interval<int> staircase_sum_bounds(int a1, int b1, int c1, int a2, int b2, int c2);
->>>>>>> 5f79e485
 
 }  // namespace slinky
 
