#ifndef SLINKY_BASE_ARITHMETIC_H
#define SLINKY_BASE_ARITHMETIC_H

#include <cassert>
#include <cmath>
#include <cstddef>
#include <limits>
#include <utility>

namespace slinky {

// Signed integer division in C/C++ is terrible because it's not Euclidean. This is bad in general, but especially
// because the remainder is not in [0, |divisor|) for negative dividends. These implementations of Euclidean division
// and mod are taken from:
// https://github.com/halide/Halide/blob/1a0552bb6101273a0e007782c07e8dafe9bc5366/src/CodeGen_Internal.cpp#L358-L408
template <typename T>
T euclidean_div(T a, T b, T define_b_zero = 0) {
  if (b == 0) {
    return define_b_zero;
  }
  T q = a / b;
  T r = a % b;
  // Get the sign of b and r (-1 or 0).
  T bs = b >> (sizeof(T) * 8 - 1);
  T rs = r >> (sizeof(T) * 8 - 1);
  // Adjust the result (which is rounded towards 0) to be rounded down.
  return q - (rs & bs) + (rs & ~bs);
}

template <typename T>
T euclidean_mod(T a, T b, T define_b_zero = 0) {
  if (b == 0) {
    return define_b_zero;
  }
  T r = a % b;
  return r >= 0 ? r : (b < 0 ? r - b : r + b);
}

template <typename T>
T euclidean_div_positive_divisor(T a, T b) {
  assert(b > 0);
  T q = a / b;
<<<<<<< HEAD
  T r = a - q * b;
=======
  T r = a % b;
  // Get the sign of r (-1 or 0).
>>>>>>> c0f4cd7e
  T rs = r >> (sizeof(T) * 8 - 1);
  return q + rs;
}

template <typename T>
T euclidean_mod_positive_modulus(T a, T b) {
  assert(b > 0);
  T r = a % b;
  return r >= 0 ? r : r + b;
}

// Compute a / b, rounding down.
template <typename T>
T floor_div(T a, T b) {
  return euclidean_div(a, b);
}

// Compute a / b, rounding to nearest.
template <typename T>
T round_div(T a, T b) {
  return floor_div(a + (b >> 1), b);
}

// Compute a / b, rounding upwards.
template <typename T>
T ceil_div(T a, T b) {
  return floor_div(a + b - 1, b);
}

// Align x up to the next multiplie of n.
template <typename T>
T align_up(T x, T n) {
  return ceil_div(x, n) * n;
}

// Align x down to the next multiplie of n.
template <typename T>
T align_down(T x, T n) {
  return floor_div(x, n) * n;
}

template <typename T>
T saturate_add(T a, T b) {
  T result;
  if (!__builtin_add_overflow(a, b, &result)) {
    return result;
  } else {
    return (a >> 1) + (b >> 1) > 0 ? std::numeric_limits<T>::max() : std::numeric_limits<T>::min();
  }
}

template <typename T>
T saturate_sub(T a, T b) {
  T result;
  if (!__builtin_sub_overflow(a, b, &result)) {
    return result;
  } else {
    return (a >> 1) - (b >> 1) > 0 ? std::numeric_limits<T>::max() : std::numeric_limits<T>::min();
  }
}
template <typename T>
T saturate_negate(T x) {
  if (x == std::numeric_limits<T>::min()) {
    return std::numeric_limits<T>::max();
  } else {
    return -x;
  }
}

template <typename T>
int sign(T x) {
  return x >= 0 ? 1 : -1;
}

template <typename T>
T saturate_mul(T a, T b) {
  T result;
  if (!__builtin_mul_overflow(a, b, &result)) {
    return result;
  } else {
    return sign(a) * sign(b) > 0 ? std::numeric_limits<T>::max() : std::numeric_limits<T>::min();
  }
}

template <typename T>
T saturate_div(T a, T b) {
  // This is safe from overflow unless a is max and b is -1.
  if (b == -1 && a == std::numeric_limits<T>::min()) {
    return std::numeric_limits<T>::max();
  } else {
    return euclidean_div(a, b);
  }
}

template <typename T>
T saturate_mod(T a, T b) {
  // Can this overflow...?
  if (b == -1) {
    return 0;
  } else {
    return euclidean_mod(a, b);
  }
}

template <class T>
bool add_overflows(T a, T b) {
  T dummy;
  return __builtin_add_overflow(a, b, &dummy);
}

template <class T>
bool sub_overflows(T a, T b) {
  T dummy;
  return __builtin_sub_overflow(a, b, &dummy);
}

template <class T>
bool mul_overflows(T a, T b) {
  T dummy;
  return __builtin_mul_overflow(a, b, &dummy);
}

/** Routines to perform arithmetic on signed types without triggering signed
 * overflow. If overflow would occur, sets result to zero, and returns
 * true. Otherwise set result to the correct value, and returns false. */
template <class T>
bool add_with_overflow(T a, T b, T& result) {
  bool overflows = __builtin_add_overflow(a, b, &result);
  if (overflows) {
    result = 0;
  }
  return overflows;
}

template <class T>
bool sub_with_overflow(T a, T b, T& result) {
  bool overflows = __builtin_sub_overflow(a, b, &result);
  if (overflows) {
    result = 0;
  }
  return overflows;
}

template <class T>
bool mul_with_overflow(T a, T b, T& result) {
  bool overflows = __builtin_mul_overflow(a, b, &result);
  if (overflows) {
    result = 0;
  }
  return overflows;
}

template <typename T>
T gcd(T a, T b) {
  if (a < b) {
    std::swap(a, b);
  }
  while (b != 0) {
    T tmp = b;
    b = a % b;
    a = tmp;
  }
  return a;
}

template <typename T>
T lcm(T a, T b) {
  return (a * b) / gcd(a, b);
}

}  // namespace slinky

#endif  // SLINKY_BASE_ARITHMETIC_H<|MERGE_RESOLUTION|>--- conflicted
+++ resolved
@@ -40,12 +40,8 @@
 T euclidean_div_positive_divisor(T a, T b) {
   assert(b > 0);
   T q = a / b;
-<<<<<<< HEAD
-  T r = a - q * b;
-=======
   T r = a % b;
   // Get the sign of r (-1 or 0).
->>>>>>> c0f4cd7e
   T rs = r >> (sizeof(T) * 8 - 1);
   return q + rs;
 }
